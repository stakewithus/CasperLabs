package io.casperlabs.smartcontracts

import java.nio.file.Path
import java.util.concurrent.TimeUnit

import cats.effect.{Resource, Sync}
import cats.syntax.applicative._
import cats.syntax.either._
import cats.syntax.functor._
import cats.syntax.flatMap._
import cats.syntax.apply._
import cats.{Applicative, Monad}
import com.google.protobuf.ByteString
import io.casperlabs.crypto.codec.Base16
import io.casperlabs.ipc._
import io.casperlabs.models.SmartContractEngineError
import io.casperlabs.shared.Log
import io.casperlabs.smartcontracts.ExecutionEngineService.Stub
import io.grpc.ManagedChannel
import io.grpc.netty.NettyChannelBuilder
import io.netty.channel.epoll.{Epoll, EpollDomainSocketChannel, EpollEventLoopGroup}
import io.netty.channel.kqueue.{KQueueDomainSocketChannel, KQueueEventLoopGroup}
import io.netty.channel.unix.DomainSocketAddress
import monix.eval.{Task, TaskLift}
import simulacrum.typeclass

import scala.util.Either

@typeclass trait ExecutionEngineService[F[_]] {
  //TODO: should this be effectful?
  def emptyStateHash: ByteString
  def exec(
      prestate: ByteString,
      deploys: Seq[Deploy]
  ): F[Either[Throwable, Seq[DeployResult]]]
  def commit(prestate: ByteString, effects: Seq[TransformEntry]): F[Either[Throwable, ByteString]]
<<<<<<< HEAD
=======
  def query(state: ByteString, baseKey: Key, path: Seq[String]): F[Either[Throwable, Value]]
  def close(): F[Unit]
>>>>>>> 733a0c35
}

class GrpcExecutionEngineService[F[_]: Sync: Log: TaskLift] private[smartcontracts] (
    addr: Path,
    maxMessageSize: Int,
    stub: Stub
) extends ExecutionEngineService[F] {

  override def emptyStateHash: ByteString = ByteString.copyFrom(Array.fill(32)(0.toByte))

  def sendMessage[A, B, R](msg: A, rpc: Stub => A => Task[B])(f: B => R): F[R] =
    for {
      response <- rpc(stub)(msg).to[F]
    } yield f(response)

  override def exec(
      prestate: ByteString,
      deploys: Seq[Deploy]
  ): F[Either[Throwable, Seq[DeployResult]]] =
    sendMessage(ExecRequest(prestate, deploys), _.exec) {
      _.result match {
        case ExecResponse.Result.Success(ExecResult(deployResults)) =>
          Right(deployResults)
        //TODO: Capture errors better than just as a string
        case ExecResponse.Result.Empty =>
          Left(new SmartContractEngineError("empty response"))
        case ExecResponse.Result.MissingParent(RootNotFound(missing)) =>
          Left(
            new SmartContractEngineError(s"Missing states: ${Base16.encode(missing.toByteArray)}")
          )
      }
    }

  override def commit(
      prestate: ByteString,
      effects: Seq[TransformEntry]
  ): F[Either[Throwable, ByteString]] =
    sendMessage(CommitRequest(prestate, effects), _.commit) {
      _.result match {
        case CommitResponse.Result.Success(CommitResult(poststateHash)) =>
          Right(poststateHash)
        case CommitResponse.Result.Empty =>
          Left(new SmartContractEngineError("empty response"))
        case CommitResponse.Result.MissingPrestate(RootNotFound(hash)) =>
          Left(new SmartContractEngineError(s"Missing pre-state: $hash"))
        case CommitResponse.Result.FailedTransform(PostEffectsError(message)) =>
          Left(new SmartContractEngineError(s"Error executing transform: $message"))
      }
<<<<<<< HEAD
    }
=======

  override def query(
      state: ByteString,
      baseKey: Key,
      path: Seq[String]
  ): F[Either[Throwable, Value]] =
    ToAbstractContext[F]
      .fromTask(
        stub.query(QueryRequest(state, Some(baseKey), path)).attempt
      )
      .map {
        case Left(err) => Left(err)
        case Right(QueryResponse(result)) =>
          result match {
            case QueryResponse.Result.Success(value) => Right(value)
            case QueryResponse.Result.Empty          => Left(new SmartContractEngineError("empty response"))
            case QueryResponse.Result.Failure(err)   => Left(new SmartContractEngineError(err))
          }
      }
>>>>>>> 733a0c35
}

object ExecutionEngineService {
  type Stub = IpcGrpcMonix.ExecutionEngineServiceStub

  def noOpApi[F[_]: Applicative](): ExecutionEngineService[F] =
    new ExecutionEngineService[F] {
      override def emptyStateHash: ByteString = ByteString.EMPTY
      override def exec(
          prestate: ByteString,
          deploys: Seq[Deploy]
      ): F[Either[Throwable, Seq[DeployResult]]] =
        Seq.empty[DeployResult].asRight[Throwable].pure
      override def commit(
          prestate: ByteString,
          effects: Seq[TransformEntry]
      ): F[Either[Throwable, ByteString]] = ByteString.EMPTY.asRight[Throwable].pure
<<<<<<< HEAD
=======
      override def close(): F[Unit]       = ().pure
      override def query(
          state: ByteString,
          baseKey: Key,
          path: Seq[String]
      ): F[Either[Throwable, Value]] =
        Applicative[F]
          .pure[Either[Throwable, Value]](Left(new SmartContractEngineError("unimplemented")))
>>>>>>> 733a0c35
    }
}

object GrpcExecutionEngineService {
  def apply[F[_]: Sync: Log: TaskLift](
      addr: Path,
      maxMessageSize: Int
  ): Resource[F, GrpcExecutionEngineService[F]] =
    new ExecutionEngineConf[F](addr, maxMessageSize).apply
}<|MERGE_RESOLUTION|>--- conflicted
+++ resolved
@@ -34,11 +34,7 @@
       deploys: Seq[Deploy]
   ): F[Either[Throwable, Seq[DeployResult]]]
   def commit(prestate: ByteString, effects: Seq[TransformEntry]): F[Either[Throwable, ByteString]]
-<<<<<<< HEAD
-=======
   def query(state: ByteString, baseKey: Key, path: Seq[String]): F[Either[Throwable, Value]]
-  def close(): F[Unit]
->>>>>>> 733a0c35
 }
 
 class GrpcExecutionEngineService[F[_]: Sync: Log: TaskLift] private[smartcontracts] (
@@ -87,29 +83,20 @@
         case CommitResponse.Result.FailedTransform(PostEffectsError(message)) =>
           Left(new SmartContractEngineError(s"Error executing transform: $message"))
       }
-<<<<<<< HEAD
     }
-=======
 
   override def query(
       state: ByteString,
       baseKey: Key,
       path: Seq[String]
   ): F[Either[Throwable, Value]] =
-    ToAbstractContext[F]
-      .fromTask(
-        stub.query(QueryRequest(state, Some(baseKey), path)).attempt
-      )
-      .map {
-        case Left(err) => Left(err)
-        case Right(QueryResponse(result)) =>
-          result match {
-            case QueryResponse.Result.Success(value) => Right(value)
-            case QueryResponse.Result.Empty          => Left(new SmartContractEngineError("empty response"))
-            case QueryResponse.Result.Failure(err)   => Left(new SmartContractEngineError(err))
-          }
+    sendMessage(QueryRequest(state, Some(baseKey), path), _.query) {
+      _.result match {
+        case QueryResponse.Result.Success(value) => Right(value)
+        case QueryResponse.Result.Empty          => Left(new SmartContractEngineError("empty response"))
+        case QueryResponse.Result.Failure(err)   => Left(new SmartContractEngineError(err))
       }
->>>>>>> 733a0c35
+    }
 }
 
 object ExecutionEngineService {
@@ -127,9 +114,6 @@
           prestate: ByteString,
           effects: Seq[TransformEntry]
       ): F[Either[Throwable, ByteString]] = ByteString.EMPTY.asRight[Throwable].pure
-<<<<<<< HEAD
-=======
-      override def close(): F[Unit]       = ().pure
       override def query(
           state: ByteString,
           baseKey: Key,
@@ -137,7 +121,6 @@
       ): F[Either[Throwable, Value]] =
         Applicative[F]
           .pure[Either[Throwable, Value]](Left(new SmartContractEngineError("unimplemented")))
->>>>>>> 733a0c35
     }
 }
 
