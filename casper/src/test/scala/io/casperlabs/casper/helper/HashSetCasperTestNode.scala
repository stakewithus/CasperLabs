--- conflicted
+++ resolved
@@ -308,25 +308,6 @@
         ExecutionEffect(Seq(opEntry), Seq(transforEntry))
       }
 
-<<<<<<< HEAD
-=======
-      // Validate that account's nonces increment monotonically by 1.
-      // Assumes that any account address already exists in the GlobalState with nonce = 0.
-      private def validateNonce(deploy: ipc.DeployItem): Int = synchronized {
-        if (!validateNonces) {
-          0
-        } else {
-          val deployAccount = deploy.address
-          val deployNonce   = deploy.nonce
-          val oldNonce      = accountNonceTracker(deployAccount)
-          val expected      = oldNonce + 1
-          val sign          = math.signum(deployNonce - expected)
-          if (sign == 0) accountNonceTracker(deployAccount) = deployNonce
-          sign.toInt
-        }
-      }
-
->>>>>>> 98be8469
       override def emptyStateHash: ByteString = ByteString.EMPTY
 
       override def exec(
