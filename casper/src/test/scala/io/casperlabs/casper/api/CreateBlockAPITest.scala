package io.casperlabs.casper.api

import cats.Monad
import cats.data.EitherT
import cats.effect.concurrent.Semaphore
import cats.implicits._
import com.google.protobuf.ByteString
import io.casperlabs.blockstorage.BlockDagRepresentation
import io.casperlabs.casper.Estimator.{BlockHash, Validator}
import io.casperlabs.casper.MultiParentCasperRef.MultiParentCasperRef
import io.casperlabs.casper._
import io.casperlabs.casper.helper.{HashSetCasperTestNode, TransportLayerCasperTestNodeFactory}
import io.casperlabs.casper.consensus._
import io.casperlabs.casper.protocol.DeployServiceResponse
import io.casperlabs.casper.util._
import io.casperlabs.catscontrib.TaskContrib._
import io.casperlabs.crypto.signatures.SignatureAlgorithm.Ed25519
import io.casperlabs.metrics.Metrics
import io.casperlabs.p2p.EffectsTestInstances._
import io.casperlabs.shared.Time
import io.casperlabs.storage.BlockMsgWithTransform
import monix.eval.Task
import monix.execution.Scheduler
import org.scalatest.{FlatSpec, Matchers}

import scala.concurrent.duration._

class CreateBlockAPITest extends FlatSpec with Matchers with TransportLayerCasperTestNodeFactory {
  import HashSetCasperTest._
  import HashSetCasperTestNode.Effect
  import DeriveValidation._

<<<<<<< HEAD
  private implicit val scheduler: Scheduler = Scheduler.fixedPool("create-block-api-test", 4)
  implicit val metrics                      = new Metrics.MetricsNOP[Task]
  implicit val raiseValidateErr             = ValidationImpl.raiseValidateErrorThroughSync[Effect]
  implicit val logEff                       = new LogStub[Effect]
=======
  implicit val scheduler: Scheduler = Scheduler.fixedPool("create-block-api-test", 4)
  implicit val metrics              = new Metrics.MetricsNOP[Task]
>>>>>>> 0bf09e91

  private val (validatorKeys, validators)                      = (1 to 4).map(_ => Ed25519.newKeyPair).unzip
  private val bonds                                            = createBonds(validators)
  private val BlockMsgWithTransform(Some(genesis), transforms) = createGenesis(bonds)

  "createBlock" should "not allow simultaneous calls" in {
    implicit val scheduler = Scheduler.fixedPool("three-threads", 3)
    implicit val time = new Time[Task] {
      private val timer                               = Task.timer
      def currentMillis: Task[Long]                   = timer.clock.realTime(MILLISECONDS)
      def nanoTime: Task[Long]                        = timer.clock.monotonic(NANOSECONDS)
      def sleep(duration: FiniteDuration): Task[Unit] = timer.sleep(duration)
    }
    val node   = standaloneEff(genesis, transforms, validatorKeys.head)
    val casper = new SleepingMultiParentCasperImpl[Effect](node.casperEff)
    val deploys = List(
      "@0!(0) | for(_ <- @0){ @1!(1) }",
      "for(_ <- @1){ @2!(2) }"
    ).zipWithIndex.map {
      case (deploy, nonce) =>
        ProtoUtil
          .basicDeploy(
            System.currentTimeMillis(),
            ByteString.copyFromUtf8(deploy),
            nonce.toLong + 1
          )
    }

    implicit val logEff       = new LogStub[Effect]
    implicit val blockStore   = node.blockStore
    implicit val safetyOracle = node.safetyOracleEff

    def testProgram(blockApiLock: Semaphore[Effect])(
        implicit casperRef: MultiParentCasperRef[Effect]
    ): Effect[(DeployServiceResponse, DeployServiceResponse)] = EitherT.liftF(
      for {
        t1 <- (BlockAPI.deploy[Effect](deploys.head, ignoreDeploySignature = true) *> BlockAPI
               .createBlock[Effect](blockApiLock)).value.start
        _ <- Time[Task].sleep(2.second)
        t2 <- (BlockAPI.deploy[Effect](deploys.last, ignoreDeploySignature = true) *> BlockAPI
               .createBlock[Effect](blockApiLock)).value.start //should fail because other not done
        r1 <- t1.join
        r2 <- t2.join
      } yield (r1.right.get, r2.right.get)
    )

    try {
      val (response1, response2) = (for {
        casperRef    <- MultiParentCasperRef.of[Effect]
        _            <- casperRef.set(casper)
        blockApiLock <- Semaphore[Effect](1)
        result       <- testProgram(blockApiLock)(casperRef)
      } yield result).value.unsafeRunSync.right.get

      response1.success shouldBe true
      response2.success shouldBe false
      response2.message shouldBe "Error: There is another propose in progress."
    } finally {
      node.tearDown()
    }
  }

  "deploy" should "reject replayed deploys" in {
    implicit val time = new Time[Task] {
      private val timer                               = Task.timer
      def currentMillis: Task[Long]                   = timer.clock.realTime(MILLISECONDS)
      def nanoTime: Task[Long]                        = timer.clock.monotonic(NANOSECONDS)
      def sleep(duration: FiniteDuration): Task[Unit] = timer.sleep(duration)
    }

    // Create the node with low fault tolerance threshold so it finalizes the blocks as soon as they are made.
    val node =
      standaloneEff(genesis, transforms, validatorKeys.head, faultToleranceThreshold = -2.0f)

    implicit val logEff       = new LogStub[Effect]
    implicit val blockStore   = node.blockStore
    implicit val safetyOracle = node.safetyOracleEff

    def testProgram(blockApiLock: Semaphore[Effect])(
        implicit casperRef: MultiParentCasperRef[Effect]
    ): Effect[Unit] =
      for {
        d <- ProtoUtil.basicDeploy[Effect](1)
        _ <- BlockAPI.deploy[Effect](d, ignoreDeploySignature = true)
        _ <- BlockAPI.createBlock[Effect](blockApiLock)
        _ <- BlockAPI.deploy[Effect](d, ignoreDeploySignature = true)
      } yield ()

    try {
      (for {
        casperRef    <- MultiParentCasperRef.of[Effect]
        _            <- casperRef.set(node.casperEff)
        blockApiLock <- Semaphore[Effect](1)
        result       <- testProgram(blockApiLock)(casperRef)
      } yield result).value.unsafeRunSync
    } catch {
      case ex: io.grpc.StatusRuntimeException =>
        ex.getMessage should include("already contains")
    } finally {
      node.tearDown()
    }
  }
}

private class SleepingMultiParentCasperImpl[F[_]: Monad: Time](underlying: MultiParentCasper[F])
    extends MultiParentCasper[F] {
  def addBlock(b: Block): F[BlockStatus]            = underlying.addBlock(b)
  def contains(b: Block): F[Boolean]                = underlying.contains(b)
  def deploy(d: Deploy): F[Either[Throwable, Unit]] = underlying.deploy(d)
  def estimator(dag: BlockDagRepresentation[F]): F[IndexedSeq[BlockHash]] =
    underlying.estimator(dag)
  def blockDag: F[BlockDagRepresentation[F]] = underlying.blockDag
  def normalizedInitialFault(weights: Map[Validator, Long]): F[Float] =
    underlying.normalizedInitialFault(weights)
  def lastFinalizedBlock: F[Block] = underlying.lastFinalizedBlock
  def fetchDependencies: F[Unit]   = underlying.fetchDependencies
  def bufferedDeploys              = underlying.bufferedDeploys
  def faultToleranceThreshold      = underlying.faultToleranceThreshold

  override def createBlock: F[CreateBlockStatus] =
    for {
      result <- underlying.createBlock
      _      <- implicitly[Time[F]].sleep(5.seconds)
    } yield result

}<|MERGE_RESOLUTION|>--- conflicted
+++ resolved
@@ -30,15 +30,10 @@
   import HashSetCasperTestNode.Effect
   import DeriveValidation._
 
-<<<<<<< HEAD
-  private implicit val scheduler: Scheduler = Scheduler.fixedPool("create-block-api-test", 4)
-  implicit val metrics                      = new Metrics.MetricsNOP[Task]
-  implicit val raiseValidateErr             = ValidationImpl.raiseValidateErrorThroughSync[Effect]
-  implicit val logEff                       = new LogStub[Effect]
-=======
   implicit val scheduler: Scheduler = Scheduler.fixedPool("create-block-api-test", 4)
   implicit val metrics              = new Metrics.MetricsNOP[Task]
->>>>>>> 0bf09e91
+  implicit val raiseValidateErr     = ValidationImpl.raiseValidateErrorThroughSync[Effect]
+  implicit val logEff               = new LogStub[Effect]
 
   private val (validatorKeys, validators)                      = (1 to 4).map(_ => Ed25519.newKeyPair).unzip
   private val bonds                                            = createBonds(validators)
