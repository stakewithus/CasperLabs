package io.casperlabs.casper

import cats.data.{EitherT, NonEmptyList}
import cats.effect.concurrent.Semaphore
import cats.effect.{Bracket, Resource, Sync}
import cats.implicits._
import cats.mtl.FunctorRaise
import cats.{Applicative, Monad}
import com.google.protobuf.ByteString
import io.casperlabs.casper.Estimator.BlockHash
import io.casperlabs.casper.consensus.Block.Justification
import io.casperlabs.casper.consensus._
import io.casperlabs.casper.consensus.state.ProtocolVersion
import io.casperlabs.casper.finality.singlesweep.FinalityDetector
import io.casperlabs.casper.util.ProtoUtil._
import io.casperlabs.casper.util._
import io.casperlabs.casper.util.comm.CommUtil
import io.casperlabs.casper.util.execengine.{DeploysCheckpoint, ExecEngineUtil}
import io.casperlabs.casper.validation.Errors._
import io.casperlabs.casper.validation.Validation
import io.casperlabs.catscontrib._
import io.casperlabs.comm.CommError.ErrorHandler
import io.casperlabs.comm.gossiping
import io.casperlabs.comm.rp.Connect.{ConnectionsCell, RPConfAsk}
import io.casperlabs.comm.transport.TransportLayer
import io.casperlabs.crypto.codec.Base16
import io.casperlabs.ipc
import io.casperlabs.ipc.ValidateRequest
import io.casperlabs.metrics.Metrics
import io.casperlabs.models.SmartContractEngineError
import io.casperlabs.shared._
import io.casperlabs.smartcontracts.ExecutionEngineService
import io.casperlabs.storage.BlockMsgWithTransform
import io.casperlabs.storage.block.BlockStorage
import io.casperlabs.storage.dag.{DagRepresentation, DagStorage}
import io.casperlabs.storage.deploy.{DeployStorage, DeployStorageReader, DeployStorageWriter}

import scala.util.control.NonFatal

/**
  * Encapsulates mutable state of the MultiParentCasperImpl
  **
  *
  * @param blockBuffer
  * @param invalidBlockTracker
  * @param equivocationsTracker : Used to keep track of when other validators detect the equivocation consisting of the base block at the sequence number identified by the (validator, base equivocation sequence number) pair of each EquivocationRecord.
  */
final case class CasperState(
    blockBuffer: Map[ByteString, Block] = Map.empty,
    invalidBlockTracker: Set[BlockHash] = Set.empty[BlockHash],
    dependencyDag: DoublyLinkedDag[BlockHash] = BlockDependencyDag.empty,
    equivocationsTracker: Set[EquivocationRecord] = Set.empty[EquivocationRecord]
)

<<<<<<< HEAD
class MultiParentCasperImpl[F[_]: Bracket[?[_], Throwable]: Log: Metrics: Time: FinalityDetector: BlockStorage: DagStorage: ExecutionEngineService: LastFinalizedBlockHashContainer: DeployStorage: Validation](
=======
class MultiParentCasperImpl[F[_]: Bracket[?[_], Throwable]: Log: Metrics: Time: FinalityDetector: BlockStorage: DagStorage: ExecutionEngineService: LastFinalizedBlockHashContainer: deploybuffer.DeployBuffer: Validation: Fs2Compiler](
>>>>>>> 7b523df2
    statelessExecutor: MultiParentCasperImpl.StatelessExecutor[F],
    broadcaster: MultiParentCasperImpl.Broadcaster[F],
    validatorId: Option[ValidatorIdentity],
    genesis: Block,
    chainId: String,
    blockProcessingLock: Semaphore[F],
    val faultToleranceThreshold: Float = 0f
)(implicit state: Cell[F, CasperState])
    extends MultiParentCasper[F] {

  import MultiParentCasperImpl._

  implicit val logSource     = LogSource(this.getClass)
  implicit val metricsSource = CasperMetricsSource

  //TODO pull out
  implicit val functorRaiseInvalidBlock = validation.raiseValidateErrorThroughApplicativeError[F]

  type Validator = ByteString

  /** Add a block if it hasn't been added yet. */
  def addBlock(
      block: Block
  ): F[BlockStatus] = {
    def addBlock(
        validateAndAddBlock: (
            Option[StatelessExecutor.Context],
            DagRepresentation[F],
            Block
        ) => F[(BlockStatus, DagRepresentation[F])]
    ) =
      Resource
        .make(blockProcessingLock.acquire)(_ => blockProcessingLock.release)
        .use { _ =>
          for {
            dag       <- dag
            blockHash = block.blockHash
            inDag     <- dag.contains(blockHash)
            inBuffer <- Cell[F, CasperState].read
                         .map(casperState => casperState.blockBuffer.contains(blockHash))
            attempts <- if (inDag) {
                         Log[F]
                           .info(
                             s"Block ${PrettyPrinter.buildString(blockHash)} has already been processed by another thread."
                           ) *>
                           List(block -> BlockStatus.processed).pure[F]
                       } else if (inBuffer) {
                         // Waiting for dependencies to become available.
                         Log[F]
                           .info(
                             s"Block ${PrettyPrinter.buildString(blockHash)} is already in the buffer."
                           ) *>
                           List(block -> BlockStatus.processing).pure[F]
                       } else {
                         // This might be the first time we see this block, or it may not have been added to the state
                         // because it was an IgnorableEquivocation, but then we saw a child and now we got it again.
                         internalAddBlock(block, dag, validateAndAddBlock)
                       }
            // This method could just return the block hashes it created,
            // but for now it does gossiping as well. The methods return the full blocks
            // because for missing blocks it's not yet saved to the database.
            _ <- attempts.traverse {
                  case (attemptedBlock, status) =>
                    broadcaster.networkEffects(attemptedBlock, status)
                }
          } yield attempts.head._2
        }

    val handleInvalidTimestamp =
      (_: Option[StatelessExecutor.Context], dag: DagRepresentation[F], block: Block) =>
        statelessExecutor
          .addEffects(InvalidUnslashableBlock, block, Seq.empty, dag)
          .tupleLeft(InvalidUnslashableBlock: BlockStatus)

    Validation[F].preTimestamp(block).attempt.flatMap {
      case Right(None) => addBlock(statelessExecutor.validateAndAddBlock)
      case Right(Some(delay)) =>
        Time[F].sleep(delay) >> Log[F].info(
          s"Block ${PrettyPrinter.buildString(block)} is ahead for $delay from now, will retry adding later"
        ) >> addBlock(statelessExecutor.validateAndAddBlock)
      case _ =>
        Log[F].warn(validation.ignore(block, "block timestamp exceeded threshold")) >> addBlock(
          handleInvalidTimestamp
        )
    }
  }

  /** Validate the block, try to execute and store it,
    * execute any other block that depended on it,
    * update the finalized block reference. */
  private def internalAddBlock(
      block: Block,
      dag: DagRepresentation[F],
      validateAndAddBlock: (
          Option[StatelessExecutor.Context],
          DagRepresentation[F],
          Block
      ) => F[(BlockStatus, DagRepresentation[F])]
  ): F[List[(Block, BlockStatus)]] = Metrics[F].timer("addBlock") {
    for {
      lastFinalizedBlockHash <- LastFinalizedBlockHashContainer[F].get
      (status, updatedDag) <- validateAndAddBlock(
                               StatelessExecutor.Context(genesis, lastFinalizedBlockHash).some,
                               dag,
                               block
                             )
      _ <- removeAdded(List(block -> status), canRemove = _ != MissingBlocks)
      furtherAttempts <- status match {
                          case MissingBlocks | IgnorableEquivocation | InvalidUnslashableBlock =>
                            List.empty[(Block, BlockStatus)].pure[F]
                          case _ =>
                            // re-attempt for any status that resulted in the adding of the block into the view
                            reAttemptBuffer(updatedDag, lastFinalizedBlockHash)
                        }
      hashPrefix = PrettyPrinter.buildString(block.blockHash)
      // Update the last finalized block; remove finalized deploys from the buffer
      _         <- Log[F].debug(s"Updating last finalized block after adding ${hashPrefix}")
      _         <- updateLastFinalizedBlock(updatedDag)
      _         <- Log[F].debug(s"Estimating hashes after adding ${hashPrefix}")
      tipHashes <- estimator(updatedDag)
      _ <- Log[F].debug(
            s"Tip estimates: ${tipHashes.map(PrettyPrinter.buildString).mkString(", ")}"
          )
      tipHash = tipHashes.head
      _       <- Log[F].info(s"New fork-choice tip is block ${PrettyPrinter.buildString(tipHash)}.")

      // Push any unfinalized deploys which are still in the buffer back to pending state
      // if the blocks they were contained have just become orphans.
      _        <- Log[F].debug(s"Re-queueing orphaned deploys after adding ${hashPrefix}")
      requeued <- requeueOrphanedDeploys(updatedDag, tipHashes)
      _        <- Log[F].info(s"Re-queued ${requeued} orphaned deploys.").whenA(requeued > 0)

      // Remove any deploys from the buffer which are in finalized blocks.
      _ <- Log[F].debug(s"Removing finalized deploys after adding ${hashPrefix}")
      _ <- removeFinalizedDeploys(updatedDag)
      _ <- Log[F].debug(s"Finished adding ${hashPrefix}")
    } yield (block, status) :: furtherAttempts
  }

  private def updateLastFinalizedBlock(dag: DagRepresentation[F]): F[Unit] =
    Metrics[F].timer("updateLastFinalizedBlock") {

      /** Go from the last finalized block and visit all children that can be finalized now.
        * Remove all of the deploys that are in any of them as they won't have to be attempted again. */
      def loop(acc: BlockHash): F[BlockHash] =
        for {
          childrenHashes <- dag
                             .children(acc)
                             .map(_.toList)
          finalizedChildren <- childrenHashes.filterA(isGreaterThanFaultToleranceThreshold(dag, _))
          newFinalizedBlock <- if (finalizedChildren.isEmpty) {
                                acc.pure[F]
                              } else {
                                finalizedChildren.traverse(loop).map(_.head)
                              }
        } yield newFinalizedBlock

      for {
        lastFinalizedBlockHash        <- LastFinalizedBlockHashContainer[F].get
        updatedLastFinalizedBlockHash <- loop(lastFinalizedBlockHash)
        _                             <- LastFinalizedBlockHashContainer[F].set(updatedLastFinalizedBlockHash)
        _ <- Log[F].info(
              s"New last finalized block hash is ${PrettyPrinter.buildString(updatedLastFinalizedBlockHash)}."
            )
      } yield ()
    }

  /** Remove deploys from the buffer which are included in block that are finalized. */
  private def removeFinalizedDeploys(dag: DagRepresentation[F]): F[Unit] =
    Metrics[F].timer("removeFinalizedDeploys") {
      for {
        deployHashes <- DeployStorageReader[F].readProcessedHashes
        blockHashes <- deployHashes
                        .traverse { deployHash =>
                          BlockStorage[F]
                            .findBlockHashesWithDeployhash(deployHash)
                        }
                        .map(_.flatten.distinct)

        finalizedBlockHashes <- blockHashes.filterA(isFinalized(dag, _))

        _ <- finalizedBlockHashes.traverse { blockHash =>
              removeDeploysInBlock(blockHash) flatMap { removed =>
                Log[F]
                  .info(
                    s"Removed $removed deploys from deploy history as we finalized block ${PrettyPrinter
                      .buildString(blockHash)}"
                  )
                  .whenA(removed > 0L)
              }
            }
      } yield ()
    }

  // CON-86 will implement a 2nd pass that will calculate the threshold for secondary parents;
  // right now the FinalityDetector only works for main parents. When it's fixed remove this part.
  private def isFinalized(dag: DagRepresentation[F], blockHash: BlockHash): F[Boolean] =
    isGreaterThanFaultToleranceThreshold(dag, blockHash).ifM(
      true.pure[F],
      dag
        .children(blockHash)
        .flatMap(
          _.toList
            .existsM(isFinalized(dag, _))
        )
    )

  /** Remove deploys from the history which are included in a just finalised block. */
  private def removeDeploysInBlock(blockHash: BlockHash): F[Long] =
    for {
      block              <- ProtoUtil.unsafeGetBlock[F](blockHash)
      deploysToRemove    = block.body.get.deploys.map(_.deploy.get).toList
      initialHistorySize <- DeployStorageReader[F].sizePendingOrProcessed()
      _                  <- DeployStorageWriter[F].markAsFinalized(deploysToRemove)
      deploysRemoved <- DeployStorageReader[F]
                         .sizePendingOrProcessed()
                         .map(after => initialHistorySize - after)
    } yield deploysRemoved

  /*
   * On the first pass, block B is finalized if B's main parent block is finalized
   * and the safety oracle says B's normalized fault tolerance is above the threshold.
   * On the second pass, block B is finalized if any of B's children blocks are finalized.
   *
   * TODO: Implement the second pass in BlockAPI
   */
  private def isGreaterThanFaultToleranceThreshold(
      dag: DagRepresentation[F],
      blockHash: BlockHash
  ): F[Boolean] =
    for {
      faultTolerance <- FinalityDetector[F].normalizedFaultTolerance(dag, blockHash)
      _ <- Log[F].trace(
            s"Fault tolerance for block ${PrettyPrinter.buildString(blockHash)} is $faultTolerance; threshold is $faultToleranceThreshold"
          )
    } yield faultTolerance > faultToleranceThreshold

  /** Check that either we have the block already scheduled but missing dependencies, or it's in the store */
  def contains(
      block: Block
  ): F[Boolean] =
    Cell[F, CasperState].read
      .map(_.blockBuffer.contains(block.blockHash))
      .ifM(
        true.pure[F],
        BlockStorage[F].contains(block.blockHash)
      )

  /** Add a deploy to the buffer, if the code passes basic validation. */
  def deploy(deploy: Deploy): F[Either[Throwable, Unit]] = validatorId match {
    case Some(_) =>
      (deploy.getBody.session, deploy.getBody.payment) match {
        case (None, _) | (_, None) | (Some(Deploy.Code(_, Deploy.Code.Contract.Empty)), _) |
            (_, Some(Deploy.Code(_, Deploy.Code.Contract.Empty))) =>
          new IllegalArgumentException(s"Deploy was missing session and/or payment code.")
            .asLeft[Unit]
            .pure[F]
            .widen

        case (Some(session), Some(payment)) =>
          val req: F[Either[String, Unit]] =
            if (session.contract.isWasm && payment.contract.isWasm)
              ExecutionEngineService[F]
                .verifyWasm(ValidateRequest(session.getWasm, payment.getWasm))
            else
              Log[F]
                .warn(
                  s"Cannot verify contracts unless both are Wasm. ${session.contract.getClass} & ${payment.contract.getClass()}"
                )
                .as(().asRight[String])

          EitherT(req)
            .leftMap(c => new IllegalArgumentException(s"Contract verification failed: $c"))
            .flatMapF(_ => addDeploy(deploy))
            .value
      }
    case None =>
      new IllegalStateException(s"Node is in read-only mode.").asLeft[Unit].pure[F].widen
  }

  /** Add a deploy to the buffer, to be executed later. */
  private def addDeploy(deploy: Deploy): F[Either[Throwable, Unit]] = {
    def show(d: Deploy) = PrettyPrinter.buildString(d)
    (for {
      processedDeploys <- DeployStorageReader[F].readProcessedByAccount(
                           deploy.getHeader.accountPublicKey
                         )
      _ <- processedDeploys
            .find { d =>
              d.getHeader.nonce >= deploy.getHeader.nonce &&
              d.deployHash != deploy.deployHash
            }
            .map { d =>
              new IllegalArgumentException(s"${show(d)} supersedes ${show(deploy)}.")
                .raiseError[F, Unit]
            } getOrElse ().pure[F]
      _ <- DeployStorageWriter[F].addAsPending(List(deploy))
      _ <- Log[F].info(s"Received ${show(deploy)}")
    } yield ()).attempt
  }

  /** Return the list of tips. */
  def estimator(dag: DagRepresentation[F]): F[IndexedSeq[BlockHash]] =
    Metrics[F].timer("estimator") {
      Estimator.tips[F](dag, genesis.blockHash)
    }

  /*
   * Logic:
   *  -Score each of the DAG heads extracted from the block messages via GHOST
   *  (Greedy Heaviest-Observed Sub-Tree)
   *  -Let P = subset of heads such that P contains no conflicts and the total score is maximized
   *  -Let R = subset of deploy messages which are not included in DAG obtained by following blocks in P
   *  -If R is non-empty then create a new block with parents equal to P and (non-conflicting) txns obtained from R
   *  -Else if R is empty and |P| > 1 then create a block with parents equal to P and no transactions
   *  -Else None
   *
   *  TODO: Make this return Either so that we get more information about why not block was
   *  produced (no deploys, already processing, no validator id)
   */
  def createBlock: F[CreateBlockStatus] = validatorId match {
    case Some(ValidatorIdentity(publicKey, privateKey, sigAlgorithm)) =>
      Metrics[F].timer("createBlock") {
        for {
          dag       <- dag
          tipHashes <- estimator(dag).map(_.toVector)
          tips      <- tipHashes.traverse(ProtoUtil.unsafeGetBlock[F])
          merged    <- ExecEngineUtil.merge[F](tips, dag)
          parents   = merged.parents
          _ <- Log[F].info(
                s"${parents.size} parents out of ${tipHashes.size} latest blocks will be used."
              )
          remainingHashes  <- remainingDeploysHashes(dag, parents) // TODO: Should be streaming all the way down
          bondedValidators = bonds(parents.head).map(_.validatorPublicKey).toSet
          //We ensure that only the justifications given in the block are those
          //which are bonded validators in the chosen parent. This is safe because
          //any latest message not from a bonded validator will not change the
          //final fork-choice.
          latestMessages   <- dag.latestMessages
          bondedLatestMsgs = latestMessages.filter { case (v, _) => bondedValidators.contains(v) }
          justifications   = toJustification(bondedLatestMsgs)
          rank             = ProtoUtil.calculateRank(bondedLatestMsgs.values.toSeq)
          protocolVersion  = CasperLabsProtocolVersions.thresholdsVersionMap.versionAt(rank)
          proposal <- if (remainingHashes.nonEmpty || parents.length > 1) {
                       createProposal(
                         parents,
                         merged,
                         remainingHashes,
                         justifications,
                         protocolVersion
                       )
                     } else {
                       CreateBlockStatus.noNewDeploys.pure[F]
                     }
          signedBlock <- proposal match {
                          case Created(block) =>
                            signBlock[F](block, dag, publicKey, privateKey, sigAlgorithm)
                              .map(Created.apply(_): CreateBlockStatus)
                          case _ => proposal.pure[F]
                        }
        } yield signedBlock
      }
    case None => CreateBlockStatus.readOnlyMode.pure[F]
  }

  def lastFinalizedBlock: F[Block] =
    for {
      lastFinalizedBlockHash <- LastFinalizedBlockHashContainer[F].get
      block                  <- ProtoUtil.unsafeGetBlock[F](lastFinalizedBlockHash)
    } yield block

  /** Get the deploys that are not present in the past of the chosen parents. */
  private def remainingDeploysHashes(
      dag: DagRepresentation[F],
      parents: Seq[Block]
  ): F[Set[DeployHash]] = Metrics[F].timer("remainingDeploys") {
    val candidateBlockHashesF = for {
      // We have re-queued orphan deploys already, so we can just look at pending ones.
      pendingDeployHashes <- DeployStorageReader[F].readPendingHashes

      // Make sure pending deploys have never been processed in the past cone of the new parents.
      candidateBlockHashes <- filterDeploysNotInPast(dag, parents, pendingDeployHashes)

      // The ones which aren't candidates now can be discarded as duplicates.
      deploysToDiscard = pendingDeployHashes.toSet -- candidateBlockHashes
      _ <- DeployStorageWriter[F]
            .markAsDiscardedByHashes(deploysToDiscard.toList.map((_, "Duplicate")))
            .whenA(deploysToDiscard.nonEmpty)
    } yield candidateBlockHashes.toSet

    (for {
      candidateBlockHashes <- fs2.Stream.eval(candidateBlockHashesF)
      // Only send the next nonce per account. This will change once the nonce check is removed in the EE
      // and support for SEQ/PAR blocks is added, then we can send all deploys for the account.
<<<<<<< HEAD
      remaining <- DeployStorageReader[F]
                    .getByHashes(candidateBlockHashes)
                    .map {
                      _.groupBy(_.getHeader.accountPublicKey).map {
                        case (_, deploys) => deploys.minBy(_.getHeader.nonce)
                      }.toSeq
                    }
    } yield remaining
=======
      remainingHashes <- DeployBuffer[F]
                          .readAccountLowestNonce()
                          .filter(candidateBlockHashes.contains(_))
    } yield remainingHashes).compile.to[Set]
>>>>>>> 7b523df2
  }

  /** If another node proposed a block which orphaned something proposed by this node,
    * and we still have these deploys in the `processedDeploys` buffer then put them
    * back into the `pendingDeploys` so that the `AutoProposer` can pick them up again.
    */
  private def requeueOrphanedDeploys(
      dag: DagRepresentation[F],
      tipHashes: IndexedSeq[BlockHash]
  ): F[Int] = Metrics[F].timer("requeueOrphanedDeploys") {
    for {
      // We actually need the tips which can be merged, the ones which we'd build on if we
      // attempted to create a new block.
      tips    <- tipHashes.toList.traverse(ProtoUtil.unsafeGetBlock[F])
      merged  <- ExecEngineUtil.merge[F](tips, dag)
      parents = merged.parents
      // Consider deploys which this node has processed but hasn't finalized yet.
      processedDeploys <- DeployStorageReader[F].readProcessedHashes
      orphanedDeploys  <- filterDeploysNotInPast(dag, parents, processedDeploys)
      _ <- DeployStorageWriter[F]
            .markAsPendingByHashes(orphanedDeploys) whenA orphanedDeploys.nonEmpty
    } yield orphanedDeploys.size
  }

  /** Find deploys which either haven't been processed yet or are in blocks which are
    * not in the past cone of the chosen parents.
    */
  private def filterDeploysNotInPast(
      dag: DagRepresentation[F],
      parents: Seq[Block],
      deployHashes: List[ByteString]
  ): F[List[ByteString]] =
    for {
      deployHashToBlocksMap <- deployHashes
                                .traverse { deployHash =>
                                  BlockStorage[F]
                                    .findBlockHashesWithDeployhash(deployHash)
                                    .map(deployHash -> _)
                                }
                                .map(_.toMap)

      blockHashes = deployHashToBlocksMap.values.flatten.toList.distinct

      // Find the blocks from which there's a way through the descendants to reach a tip.
      parentSet = parents.map(_.blockHash).toSet
      nonOrphanedBlockHashes <- DagOperations
                                 .collectWhereDescendantPathExists[F](
                                   dag,
                                   blockHashes.toSet,
                                   parentSet
                                 )

      deploysNotInPast = deployHashToBlocksMap.collect {
        case (deployHash, blockHashes)
            if blockHashes.isEmpty || !blockHashes.exists(nonOrphanedBlockHashes) =>
          deployHash
      }.toList

    } yield deploysNotInPast

  //TODO: Need to specify SEQ vs PAR type block?
  /** Execute a set of deploys in the context of chosen parents. Compile them into a block if everything goes fine. */
  private def createProposal(
      parents: Seq[Block], // TODO: We only need their hashes
      merged: ExecEngineUtil.MergeResult[ExecEngineUtil.TransformMap, Block],
      deploys: Set[DeployHash],
      justifications: Seq[Justification],
      protocolVersion: ProtocolVersion
  ): F[CreateBlockStatus] = Metrics[F].timer("createProposal") {
    (for {
      now <- Time[F].currentMillis
      DeploysCheckpoint(
        preStateHash,
        postStateHash,
        bondedValidators,
        deploysForBlock,
        // We don't have to put InvalidNonce deploys back to the buffer,
        // as by default buffer is cleared when deploy gets included in
        // the finalized block. If that strategy ever changes, we will have to
        // put them back into the buffer explicitly.
        invalidNonceDeploys,
        deploysToDiscard,
        protocolVersion
      ) <- ExecEngineUtil
            .computeDeploysCheckpoint[F](
              merged,
              deploys,
              now,
              protocolVersion
            )
      dag               <- dag
      justificationMsgs <- justifications.toList.traverse(j => dag.lookup(j.latestBlockHash))
      rank              = ProtoUtil.calculateRank(justificationMsgs.flatten)
      status = if (deploysForBlock.isEmpty) {
        CreateBlockStatus.noNewDeploys
      } else {

        val postState = Block
          .GlobalState()
          .withPreStateHash(preStateHash)
          .withPostStateHash(postStateHash)
          .withBonds(bondedValidators)

        val body = Block
          .Body()
          .withDeploys(deploysForBlock)

        val header = blockHeader(
          body,
          parentHashes = parents.map(_.blockHash),
          justifications = justifications,
          state = postState,
          rank = rank,
          protocolVersion = protocolVersion.value,
          timestamp = now,
          chainId = chainId
        )
        val block = unsignedBlockProto(body, header)

        CreateBlockStatus.created(block)
      }
      // Discard deploys that will never be included because they failed some precondition.
      // If we traveled back on the DAG (due to orphaned block) and picked a deploy to be included
      // in the past of the new fork, it wouldn't hit this as the nonce would be what we expect.
      // Then if a block gets finalized and we remove the deploys it contains, and _then_ one of them
      // turns up again for some reason, we'll treat it again as a pending deploy and try to include it.
      // At that point the EE will discard it as the nonce is in the past and we'll drop it here.

      _ <- DeployStorageWriter[F]
            .markAsDiscarded(
              deploysToDiscard.toList.map(pd => (pd.deploy, pd.errorMessage))
            ) whenA deploysToDiscard.nonEmpty
    } yield status)
      .handleErrorWith {
        case ex @ SmartContractEngineError(error_msg) =>
          Log[F]
            .error(s"Execution Engine returned an error while processing deploys: $error_msg")
            .as(CreateBlockStatus.internalDeployError(ex))
        case NonFatal(ex) =>
          Log[F]
            .error(s"Critical error encountered while processing deploys: ${ex.getMessage}", ex)
            .as(CreateBlockStatus.internalDeployError(ex))
      }
  }

  // MultiParentCasper Exposes the block DAG to those who need it.
  def dag: F[DagRepresentation[F]] =
    DagStorage[F].getRepresentation

  def normalizedInitialFault(weights: Map[Validator, Long]): F[Float] =
    for {
      state   <- Cell[F, CasperState].read
      tracker = state.equivocationsTracker
    } yield tracker
      .map(_.equivocator)
      .flatMap(weights.get)
      .sum
      .toFloat / weightMapTotal(weights)

  /** After a block is executed we can try to execute the other blocks in the buffer that dependent on it. */
  private def reAttemptBuffer(
      dag: DagRepresentation[F],
      lastFinalizedBlockHash: BlockHash
  ): F[List[(Block, BlockStatus)]] =
    for {
      casperState    <- Cell[F, CasperState].read
      dependencyFree = casperState.dependencyDag.dependencyFree
      dependencyFreeBlocks = casperState.blockBuffer.values
        .filter(block => dependencyFree(block.blockHash))
        .toList
      (attempts, updatedDag) <- dependencyFreeBlocks.foldM((List.empty[(Block, BlockStatus)], dag)) {
                                 case ((attempts, updatedDag), block) =>
                                   for {
                                     (status, updatedDag) <- statelessExecutor.validateAndAddBlock(
                                                              StatelessExecutor
                                                                .Context(
                                                                  genesis,
                                                                  lastFinalizedBlockHash
                                                                )
                                                                .some,
                                                              updatedDag,
                                                              block
                                                            )
                                   } yield ((block, status) :: attempts, updatedDag)
                               }
      furtherAttempts <- if (attempts.isEmpty) List.empty[(Block, BlockStatus)].pure[F]
                        else {
                          removeAdded(attempts, canRemove = _.inDag) *>
                            reAttemptBuffer(updatedDag, lastFinalizedBlockHash)
                        }
    } yield attempts ++ furtherAttempts

  /** Remove all the blocks that were successfully added from the block buffer and the dependency DAG. */
  private def removeAdded(
      attempts: List[(Block, BlockStatus)],
      canRemove: BlockStatus => Boolean
  ): F[Unit] = {
    val addedBlocks = attempts.collect {
      case (block, status) if canRemove(status) => block
    }.toSet

    val addedBlockHashes = addedBlocks.map(_.blockHash)

    // Mark deploys we have observed in blocks as processed
    val processedDeploys =
      addedBlocks.flatMap(block => block.getBody.deploys.map(_.getDeploy)).toList

    DeployStorageWriter[F].markAsProcessed(processedDeploys) >>
      Cell[F, CasperState].modify { s =>
        s.copy(
          blockBuffer = s.blockBuffer.filterNot(kv => addedBlockHashes(kv._1)),
          dependencyDag = addedBlocks.foldLeft(s.dependencyDag) {
            case (dag, block) =>
              dag.remove(block.blockHash)
          }
        )
      }
  }

  /** Called periodically from outside to ask all peers again
    * to send us blocks for which we are missing some dependencies. */
  def fetchDependencies: F[Unit] =
    for {
      s <- Cell[F, CasperState].read
      _ <- s.dependencyDag.dependencyFree.toList.traverse(broadcaster.requestMissingDependency)
    } yield ()

  /** The new gossiping first syncs the missing DAG, then downloads and adds the blocks in topological order.
    * However the EquivocationDetector wants to know about dependencies so it can assign different statuses,
    * so we'll make the synchronized DAG known via a partial block message, so any missing dependencies can
    * be tracked, i.e. Casper will know about the pending graph.  */
  def addMissingDependencies(block: Block): F[Unit] =
    for {
      dag <- dag
      _   <- statelessExecutor.addMissingDependencies(block, dag)
    } yield ()
}

object MultiParentCasperImpl {

  def create[F[_]: Sync: Log: Metrics: Time: FinalityDetector: BlockStorage: DagStorage: ExecutionEngineService: LastFinalizedBlockHashContainer: DeployStorage: Validation: Cell[
    ?[_],
    CasperState
  ]](
      statelessExecutor: StatelessExecutor[F],
      broadcaster: Broadcaster[F],
      validatorId: Option[ValidatorIdentity],
      genesis: Block,
      chainId: String,
      blockProcessingLock: Semaphore[F],
      faultToleranceThreshold: Float = 0f
  ): F[MultiParentCasper[F]] =
    LastFinalizedBlockHashContainer[F].set(genesis.blockHash) >>
      Sync[F].delay(
        new MultiParentCasperImpl[F](
          statelessExecutor,
          broadcaster,
          validatorId,
          genesis,
          chainId,
          blockProcessingLock,
          faultToleranceThreshold
        )
      )

  /** Component purely to validate, execute and store blocks.
    * Even the Genesis, to create it in the first place. */
  class StatelessExecutor[F[_]: MonadThrowable: Time: Log: BlockStorage: DagStorage: ExecutionEngineService: Metrics: DeployStorageWriter: Validation: FinalityDetector: LastFinalizedBlockHashContainer](
      chainId: String
  ) {
    //TODO pull out
    implicit val functorRaiseInvalidBlock = validation.raiseValidateErrorThroughApplicativeError[F]
    implicit val metricsSource            = CasperMetricsSource

    /* Execute the block to get the effects then do some more validation.
     * Save the block if everything checks out.
     * We want to catch equivocations only after we confirm that the block completing
     * the equivocation is otherwise valid. */
    def validateAndAddBlock(
        maybeContext: Option[StatelessExecutor.Context],
        dag: DagRepresentation[F],
        block: Block
    )(implicit state: Cell[F, CasperState]): F[(BlockStatus, DagRepresentation[F])] =
      Metrics[F].timer("validateAndAddBlock") {
        val validationStatus = (for {
          _ <- Log[F].info(
                s"Attempting to add ${PrettyPrinter.buildString(block)} to the DAG."
              )
          hashPrefix = PrettyPrinter.buildString(block.blockHash)
          _ <- Validation[F].blockFull(
                block,
                dag,
                chainId,
                maybeContext.map(_.genesis)
              )
          casperState <- Cell[F, CasperState].read
          // Confirm the parents are correct (including checking they commute) and capture
          // the effect needed to compute the correct pre-state as well.
          _ <- Log[F].debug(s"Validating the parents of $hashPrefix")
          merged <- maybeContext.fold(
                     ExecEngineUtil.MergeResult
                       .empty[ExecEngineUtil.TransformMap, Block]
                       .pure[F]
                   ) { ctx =>
                     Validation[F]
                       .parents(block, ctx.genesis.blockHash, dag)
                   }
          _            <- Log[F].debug(s"Computing the pre-state hash of $hashPrefix")
          preStateHash <- ExecEngineUtil.computePrestate[F](merged)
          _            <- Log[F].debug(s"Computing the effects for $hashPrefix")
          blockEffects <- ExecEngineUtil
                           .effectsForBlock[F](block, preStateHash)
                           .recoverWith {
                             case NonFatal(ex) =>
                               Log[F].error(
                                 s"Could not calculate effects for block ${PrettyPrinter
                                   .buildString(block)}: $ex",
                                 ex
                               ) *>
                                 FunctorRaise[F, InvalidBlock].raise(InvalidTransaction)
                           }
          gasSpent = block.getBody.deploys.foldLeft(0L) { case (acc, next) => acc + next.cost }
          _ <- Metrics[F]
                .incrementCounter("gas_spent", gasSpent)
          _ <- Log[F].debug(s"Validating the transactions in $hashPrefix")
          _ <- Validation[F].transactions(
                block,
                preStateHash,
                blockEffects
              )
          _ <- maybeContext.fold(().pure[F]) { ctx =>
                EquivocationDetector
                  .checkNeglectedEquivocationsWithUpdate[F](
                    block,
                    ctx.genesis
                  )
              }
          _ <- Log[F].debug(s"Validating neglection for $hashPrefix")
          _ <- Validation[F]
                .neglectedInvalidBlock(
                  block,
                  casperState.invalidBlockTracker
                )
          _ <- Log[F].debug(s"Checking equivocation for $hashPrefix")
          _ <- EquivocationDetector.checkEquivocations[F](casperState.dependencyDag, block, dag)
          _ <- Log[F].debug(s"Block effects calculated for $hashPrefix")
        } yield blockEffects).attempt

        validationStatus.flatMap {
          case Right(effects) =>
            addEffects(Valid, block, effects, dag).tupleLeft(Valid)

          case Left(DropErrorWrapper(invalid)) =>
            // These exceptions are coming from the validation checks that used to happen outside attemptAdd,
            // the ones that returned boolean values.
            (invalid: BlockStatus, dag).pure[F]

          case Left(ValidateErrorWrapper(invalid)) =>
            addEffects(invalid, block, Seq.empty, dag)
              .tupleLeft(invalid)

          case Left(unexpected) =>
            for {
              _ <- Log[F].error(
                    s"Unexpected exception during validation of the block ${PrettyPrinter
                      .buildString(block.blockHash)}",
                    unexpected
                  )
              _ <- unexpected.raiseError[F, BlockStatus]
            } yield (UnexpectedBlockException(unexpected), dag)
        }
      }

    // TODO: Handle slashing
    /** Either store the block with its transformation,
      * or add it to the buffer in case the dependencies are missing. */
    def addEffects(
        status: BlockStatus,
        block: Block,
        transforms: Seq[ipc.TransformEntry],
        dag: DagRepresentation[F]
    )(implicit state: Cell[F, CasperState]): F[DagRepresentation[F]] =
      status match {
        //Add successful! Send block to peers, log success, try to add other blocks
        case Valid =>
          for {
            updatedDag <- addToState(block, transforms)
            _ <- Log[F].info(
                  s"Added ${PrettyPrinter.buildString(block.blockHash)}"
                )
          } yield updatedDag

        case MissingBlocks =>
          Cell[F, CasperState].modify { s =>
            s.copy(blockBuffer = s.blockBuffer + (block.blockHash -> block))
          } *>
            addMissingDependencies(block, dag) *>
            dag.pure[F]

        case AdmissibleEquivocation =>
          val baseEquivocationBlockSeqNum = block.getHeader.validatorBlockSeqNum - 1
          for {
            _ <- Cell[F, CasperState].modify { s =>
                  if (s.equivocationsTracker.exists {
                        case EquivocationRecord(validator, seqNum, _) =>
                          block.getHeader.validatorPublicKey == validator && baseEquivocationBlockSeqNum == seqNum
                      }) {
                    // More than 2 equivocating children from base equivocation block and base block has already been recorded
                    s
                  } else {
                    val newEquivocationRecord =
                      EquivocationRecord(
                        block.getHeader.validatorPublicKey,
                        baseEquivocationBlockSeqNum,
                        Set.empty[BlockHash]
                      )
                    s.copy(equivocationsTracker = s.equivocationsTracker + newEquivocationRecord)
                  }
                }
            updatedDag <- addToState(block, transforms)
            _ <- Log[F].info(
                  s"Added admissible equivocation child block ${PrettyPrinter.buildString(block.blockHash)}"
                )
          } yield updatedDag

        case IgnorableEquivocation =>
          /*
           * We don't have to include these blocks to the equivocation tracker because if any validator
           * will build off this side of the equivocation, we will get another attempt to add this block
           * through the admissible equivocations.
           */
          Log[F]
            .info(
              s"Did not add block ${PrettyPrinter.buildString(block.blockHash)} as that would add an equivocation to the DAG"
            ) *> dag.pure[F]

        case InvalidUnslashableBlock | InvalidBlockNumber | InvalidParents | InvalidSequenceNumber |
            NeglectedInvalidBlock | NeglectedEquivocation | InvalidTransaction | InvalidBondsCache |
            InvalidRepeatDeploy | InvalidChainId | InvalidBlockHash | InvalidDeployCount |
            InvalidDeployHash | InvalidDeploySignature | InvalidPreStateHash |
            InvalidPostStateHash =>
          handleInvalidBlockEffect(status, block) *> dag.pure[F]

        case Processing | Processed =>
          throw new RuntimeException(s"A block should not be processing at this stage.")

        case UnexpectedBlockException(ex) =>
          Log[F].error(s"Encountered exception in while processing block ${PrettyPrinter
            .buildString(block.blockHash)}: ${ex.getMessage}") *> dag.pure[F]
      }

    /** Remember a block as being invalid, then save it to storage. */
    private def handleInvalidBlockEffect(
        status: BlockStatus,
        block: Block
    )(implicit state: Cell[F, CasperState]): F[Unit] =
      for {
        _ <- Log[F].warn(
              s"Recording invalid block ${PrettyPrinter.buildString(block.blockHash)} for ${status.toString}."
            )
        // TODO: Slash block for status except InvalidUnslashableBlock
        // TODO: Persist invalidBlockTracker into Dag
        _ <- Cell[F, CasperState].modify { s =>
              s.copy(invalidBlockTracker = s.invalidBlockTracker + block.blockHash)
            }
      } yield ()

    /** Save the block to the block and DAG storage. */
    private def addToState(
        block: Block,
        effects: Seq[ipc.TransformEntry]
    ): F[DagRepresentation[F]] =
      for {
        _          <- BlockStorage[F].put(block.blockHash, BlockMsgWithTransform(Some(block), effects))
        updatedDag <- DagStorage[F].insert(block)
        _          <- DeployStorageWriter[F].addAsExecuted(block)
      } yield updatedDag

    /** Check if the block has dependencies that we don't have in store.
      * Add those to the dependency DAG. */
    def addMissingDependencies(
        block: Block,
        dag: DagRepresentation[F]
    )(implicit state: Cell[F, CasperState]): F[Unit] =
      for {
        missingDependencies <- dependenciesHashesOf(block).filterA(dag.contains(_).map(!_))
        _                   <- missingDependencies.traverse(hash => addMissingDependency(hash, block.blockHash))
      } yield ()

    /** Keep track of a block depending on another one, so we know when we can start processing. */
    private def addMissingDependency(
        ancestorHash: BlockHash,
        childHash: BlockHash
    )(implicit state: Cell[F, CasperState]): F[Unit] =
      Cell[F, CasperState].modify(
        s =>
          s.copy(
            dependencyDag = s.dependencyDag.add(ancestorHash, childHash)
          )
      )
  }

  object StatelessExecutor {
    case class Context(genesis: Block, lastFinalizedBlockHash: BlockHash)

    def establishMetrics[F[_]: Metrics]: F[Unit] = {
      implicit val src = CasperMetricsSource
      Metrics[F].incrementCounter("gas_spent", 0L)
    }

    def create[F[_]: MonadThrowable: Time: Log: BlockStorage: DagStorage: ExecutionEngineService: Metrics: DeployStorage: Validation: FinalityDetector: LastFinalizedBlockHashContainer](
        chainId: String
    ): F[StatelessExecutor[F]] =
      for {
        _ <- establishMetrics[F]
      } yield new StatelessExecutor[F](chainId)
  }

  /** Encapsulating all methods that might use peer-to-peer communication. */
  trait Broadcaster[F[_]] {
    def networkEffects(
        block: Block,
        status: BlockStatus
    ): F[Unit]

    def requestMissingDependency(blockHash: BlockHash): F[Unit]
  }

  object Broadcaster {
    def fromTransportLayer[F[_]: Monad: ConnectionsCell: TransportLayer: Log: Time: ErrorHandler: RPConfAsk]()(
        implicit state: Cell[F, CasperState]
    ) =
      new Broadcaster[F] {

        /** Gossip the created block, or ask for dependencies. */
        def networkEffects(
            block: Block, // Not just BlockHash because if the status MissingBlocks it's not in store yet; although we should be able to get it from CasperState.
            status: BlockStatus
        ): F[Unit] =
          status match {
            //Add successful! Send block to peers.
            case Valid | AdmissibleEquivocation =>
              CommUtil.sendBlock[F](LegacyConversions.fromBlock(block))

            case MissingBlocks =>
              // In the future this won't happen because the DownloadManager won't try to add blocks with missing dependencies.
              fetchMissingDependencies(block)

            case IgnorableEquivocation | InvalidUnslashableBlock | InvalidBlockNumber |
                InvalidParents | InvalidSequenceNumber | NeglectedInvalidBlock |
                NeglectedEquivocation | InvalidTransaction | InvalidBondsCache |
                InvalidRepeatDeploy | InvalidChainId | InvalidBlockHash | InvalidDeployCount |
                InvalidDeployHash | InvalidDeploySignature | InvalidPreStateHash |
                InvalidPostStateHash | Processing | Processed =>
              Log[F].debug(
                s"Not sending notification about ${PrettyPrinter.buildString(block.blockHash)}: $status"
              )

            case UnexpectedBlockException(ex) =>
              Log[F].debug(
                s"Not sending notification about ${PrettyPrinter.buildString(block.blockHash)}: $ex"
              )
          }

        /** Ask all peers to send us a block. */
        def requestMissingDependency(blockHash: BlockHash) =
          CommUtil.sendBlockRequest[F](
            protocol.BlockRequest(Base16.encode(blockHash.toByteArray), blockHash)
          )

        /** Check if the block has dependencies that we don't have in store of buffer.
          * Add those to the dependency DAG and ask peers to send it. */
        private def fetchMissingDependencies(
            block: Block
        )(implicit state: Cell[F, CasperState]): F[Unit] =
          for {
            casperState <- Cell[F, CasperState].read
            missingDependencies = casperState.dependencyDag
              .childToParentAdjacencyList(block.blockHash)
              .toList
            // NOTE: Requesting not just unseen dependencies so that something that was originally
            // an `IgnorableEquivocation` can second time be fetched again and be an `AdmissibleEquivocation`.
            _ <- missingDependencies.traverse(hash => requestMissingDependency(hash))
          } yield ()
      }

    /** Network access using the new RPC style gossiping. */
    def fromGossipServices[F[_]: Applicative](
        validatorId: Option[ValidatorIdentity],
        relaying: gossiping.Relaying[F]
    ) = new Broadcaster[F] {

      val maybeOwnPublickKey = validatorId map {
        case ValidatorIdentity(publicKey, _, _) =>
          ByteString.copyFrom(publicKey)
      }

      def networkEffects(
          block: Block,
          status: BlockStatus
      ): F[Unit] =
        status match {
          case Valid | AdmissibleEquivocation =>
            maybeOwnPublickKey match {
              case Some(key) if key == block.getHeader.validatorPublicKey =>
                relaying.relay(List(block.blockHash))
              case _ =>
                // We were adding somebody else's block. The DownloadManager did the gossiping.
                ().pure[F]
            }

          case MissingBlocks =>
            throw new RuntimeException(
              "Impossible! The DownloadManager should not tell Casper about blocks with missing dependencies!"
            )

          case IgnorableEquivocation | InvalidUnslashableBlock | InvalidBlockNumber |
              InvalidParents | InvalidSequenceNumber | NeglectedInvalidBlock |
              NeglectedEquivocation | InvalidTransaction | InvalidBondsCache | InvalidRepeatDeploy |
              InvalidChainId | InvalidBlockHash | InvalidDeployCount | InvalidDeployHash |
              InvalidDeploySignature | InvalidPreStateHash | InvalidPostStateHash | Processing |
              Processed =>
            ().pure[F]

          case UnexpectedBlockException(_) =>
            ().pure[F]
        }

      def requestMissingDependency(blockHash: BlockHash): F[Unit] =
        // We are letting Casper know about the pending DAG, so it may try to ask for dependencies,
        // but those will be naturally downloaded by the DownloadManager.
        ().pure[F]
    }
  }

}<|MERGE_RESOLUTION|>--- conflicted
+++ resolved
@@ -52,11 +52,7 @@
     equivocationsTracker: Set[EquivocationRecord] = Set.empty[EquivocationRecord]
 )
 
-<<<<<<< HEAD
-class MultiParentCasperImpl[F[_]: Bracket[?[_], Throwable]: Log: Metrics: Time: FinalityDetector: BlockStorage: DagStorage: ExecutionEngineService: LastFinalizedBlockHashContainer: DeployStorage: Validation](
-=======
-class MultiParentCasperImpl[F[_]: Bracket[?[_], Throwable]: Log: Metrics: Time: FinalityDetector: BlockStorage: DagStorage: ExecutionEngineService: LastFinalizedBlockHashContainer: deploybuffer.DeployBuffer: Validation: Fs2Compiler](
->>>>>>> 7b523df2
+class MultiParentCasperImpl[F[_]: Bracket[?[_], Throwable]: Log: Metrics: Time: FinalityDetector: BlockStorage: DagStorage: ExecutionEngineService: LastFinalizedBlockHashContainer: DeployStorage: Validation: Fs2Compiler](
     statelessExecutor: MultiParentCasperImpl.StatelessExecutor[F],
     broadcaster: MultiParentCasperImpl.Broadcaster[F],
     validatorId: Option[ValidatorIdentity],
@@ -451,21 +447,10 @@
       candidateBlockHashes <- fs2.Stream.eval(candidateBlockHashesF)
       // Only send the next nonce per account. This will change once the nonce check is removed in the EE
       // and support for SEQ/PAR blocks is added, then we can send all deploys for the account.
-<<<<<<< HEAD
-      remaining <- DeployStorageReader[F]
-                    .getByHashes(candidateBlockHashes)
-                    .map {
-                      _.groupBy(_.getHeader.accountPublicKey).map {
-                        case (_, deploys) => deploys.minBy(_.getHeader.nonce)
-                      }.toSeq
-                    }
-    } yield remaining
-=======
-      remainingHashes <- DeployBuffer[F]
+      remainingHashes <- DeployStorageReader[F]
                           .readAccountLowestNonce()
                           .filter(candidateBlockHashes.contains(_))
     } yield remainingHashes).compile.to[Set]
->>>>>>> 7b523df2
   }
 
   /** If another node proposed a block which orphaned something proposed by this node,
