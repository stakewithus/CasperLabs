package io.casperlabs.casper

import cats.data.{EitherT, NonEmptyList}
import cats.effect.concurrent.Semaphore
import cats.effect.{Bracket, Resource, Sync}
import cats.implicits._
import cats.mtl.FunctorRaise
import cats.{Applicative, Monad}
import com.google.protobuf.ByteString
import io.casperlabs.blockstorage.{BlockStorage, DagRepresentation, DagStorage}
import io.casperlabs.casper.Estimator.BlockHash
import io.casperlabs.casper.consensus.Block.Justification
import io.casperlabs.casper.consensus._
import io.casperlabs.casper.consensus.state.ProtocolVersion
import io.casperlabs.casper.deploybuffer.DeployBuffer
import io.casperlabs.casper.finality.singlesweep.FinalityDetector
import io.casperlabs.casper.util.ProtoUtil._
import io.casperlabs.casper.util._
import io.casperlabs.casper.util.comm.CommUtil
import io.casperlabs.casper.util.execengine.{DeploysCheckpoint, ExecEngineUtil}
import io.casperlabs.casper.validation.Errors._
import io.casperlabs.casper.validation.Validation
import io.casperlabs.catscontrib._
import io.casperlabs.comm.CommError.ErrorHandler
import io.casperlabs.comm.gossiping
import io.casperlabs.comm.rp.Connect.{ConnectionsCell, RPConfAsk}
import io.casperlabs.comm.transport.TransportLayer
import io.casperlabs.crypto.codec.Base16
import io.casperlabs.ipc
import io.casperlabs.ipc.ValidateRequest
import io.casperlabs.metrics.Metrics
import io.casperlabs.models.SmartContractEngineError
import io.casperlabs.shared._
import io.casperlabs.smartcontracts.ExecutionEngineService
import io.casperlabs.storage.BlockMsgWithTransform

import scala.util.control.NonFatal

/**
  * Encapsulates mutable state of the MultiParentCasperImpl
  **
  *
  * @param blockBuffer
  * @param invalidBlockTracker
  * @param equivocationsTracker : Used to keep track of when other validators detect the equivocation consisting of the base block at the sequence number identified by the (validator, base equivocation sequence number) pair of each EquivocationRecord.
  */
final case class CasperState(
    blockBuffer: Map[ByteString, Block] = Map.empty,
    invalidBlockTracker: Set[BlockHash] = Set.empty[BlockHash],
    dependencyDag: DoublyLinkedDag[BlockHash] = BlockDependencyDag.empty,
    equivocationsTracker: Set[EquivocationRecord] = Set.empty[EquivocationRecord]
)

<<<<<<< HEAD
class MultiParentCasperImpl[F[_]: Bracket[?[_], Throwable]: Log: Time: FinalityDetector: BlockStorage: DagStorage: ExecutionEngineService: LastFinalizedBlockHashContainer: deploybuffer.DeployBuffer: Validation: Fs2Compiler](
=======
class MultiParentCasperImpl[F[_]: Bracket[?[_], Throwable]: Log: Metrics: Time: FinalityDetector: BlockStorage: DagStorage: ExecutionEngineService: LastFinalizedBlockHashContainer: deploybuffer.DeployBuffer: Validation](
>>>>>>> 17811aa2
    statelessExecutor: MultiParentCasperImpl.StatelessExecutor[F],
    broadcaster: MultiParentCasperImpl.Broadcaster[F],
    validatorId: Option[ValidatorIdentity],
    genesis: Block,
    chainId: String,
    blockProcessingLock: Semaphore[F],
    val faultToleranceThreshold: Float = 0f
)(implicit state: Cell[F, CasperState])
    extends MultiParentCasper[F] {

  import MultiParentCasperImpl._

  implicit val logSource     = LogSource(this.getClass)
  implicit val metricsSource = CasperMetricsSource

  //TODO pull out
  implicit val functorRaiseInvalidBlock = validation.raiseValidateErrorThroughApplicativeError[F]

  type Validator = ByteString

  /** Add a block if it hasn't been added yet. */
  def addBlock(
      block: Block
  ): F[BlockStatus] = {
    def addBlock(
        validateAndAddBlock: (
            Option[StatelessExecutor.Context],
            DagRepresentation[F],
            Block
        ) => F[(BlockStatus, DagRepresentation[F])]
    ) =
      Resource
        .make(blockProcessingLock.acquire)(_ => blockProcessingLock.release)
        .use { _ =>
          for {
            dag       <- dag
            blockHash = block.blockHash
            inDag     <- dag.contains(blockHash)
            inBuffer <- Cell[F, CasperState].read
                         .map(casperState => casperState.blockBuffer.contains(blockHash))
            attempts <- if (inDag) {
                         Log[F]
                           .info(
                             s"Block ${PrettyPrinter.buildString(blockHash)} has already been processed by another thread."
                           ) *>
                           List(block -> BlockStatus.processed).pure[F]
                       } else if (inBuffer) {
                         // Waiting for dependencies to become available.
                         Log[F]
                           .info(
                             s"Block ${PrettyPrinter.buildString(blockHash)} is already in the buffer."
                           ) *>
                           List(block -> BlockStatus.processing).pure[F]
                       } else {
                         // This might be the first time we see this block, or it may not have been added to the state
                         // because it was an IgnorableEquivocation, but then we saw a child and now we got it again.
                         internalAddBlock(block, dag, validateAndAddBlock)
                       }
            // This method could just return the block hashes it created,
            // but for now it does gossiping as well. The methods return the full blocks
            // because for missing blocks it's not yet saved to the database.
            _ <- attempts.traverse {
                  case (attemptedBlock, status) =>
                    broadcaster.networkEffects(attemptedBlock, status)
                }
          } yield attempts.head._2
        }

    val handleInvalidTimestamp =
      (_: Option[StatelessExecutor.Context], dag: DagRepresentation[F], block: Block) =>
        statelessExecutor
          .addEffects(InvalidUnslashableBlock, block, Seq.empty, dag)
          .tupleLeft(InvalidUnslashableBlock: BlockStatus)

    Validation[F].preTimestamp(block).attempt.flatMap {
      case Right(None) => addBlock(statelessExecutor.validateAndAddBlock)
      case Right(Some(delay)) =>
        Time[F].sleep(delay) >> Log[F].info(
          s"Block ${PrettyPrinter.buildString(block)} is ahead for $delay from now, will retry adding later"
        ) >> addBlock(statelessExecutor.validateAndAddBlock)
      case _ =>
        Log[F].warn(validation.ignore(block, "block timestamp exceeded threshold")) >> addBlock(
          handleInvalidTimestamp
        )
    }
  }

  /** Validate the block, try to execute and store it,
    * execute any other block that depended on it,
    * update the finalized block reference. */
  private def internalAddBlock(
      block: Block,
      dag: DagRepresentation[F],
      validateAndAddBlock: (
          Option[StatelessExecutor.Context],
          DagRepresentation[F],
          Block
      ) => F[(BlockStatus, DagRepresentation[F])]
  ): F[List[(Block, BlockStatus)]] = Metrics[F].timer("addBlock") {
    for {
      lastFinalizedBlockHash <- LastFinalizedBlockHashContainer[F].get
      (status, updatedDag) <- validateAndAddBlock(
                               StatelessExecutor.Context(genesis, lastFinalizedBlockHash).some,
                               dag,
                               block
                             )
      _ <- removeAdded(List(block -> status), canRemove = _ != MissingBlocks)
      furtherAttempts <- status match {
                          case MissingBlocks | IgnorableEquivocation | InvalidUnslashableBlock =>
                            List.empty[(Block, BlockStatus)].pure[F]
                          case _ =>
                            // re-attempt for any status that resulted in the adding of the block into the view
                            reAttemptBuffer(updatedDag, lastFinalizedBlockHash)
                        }

      // Update the last finalized block; remove finalized deploys from the buffer
      _         <- updateLastFinalizedBlock(updatedDag)
      tipHashes <- estimator(updatedDag)
      _ <- Log[F].debug(
            s"Tip estimates: ${tipHashes.map(PrettyPrinter.buildString).mkString(", ")}"
          )
      tipHash = tipHashes.head
      _       <- Log[F].info(s"New fork-choice tip is block ${PrettyPrinter.buildString(tipHash)}.")

      // Push any unfinalized deploys which are still in the buffer back to pending state
      // if the blocks they were contained have just become orphans.
      requeued <- requeueOrphanedDeploys(updatedDag, tipHashes)
      _        <- Log[F].info(s"Re-queued ${requeued} orphaned deploys.").whenA(requeued > 0)

      // Remove any deploys from the buffer which are in finalized blocks.
      _ <- removeFinalizedDeploys(updatedDag)
    } yield (block, status) :: furtherAttempts
  }

  private def updateLastFinalizedBlock(dag: DagRepresentation[F]): F[Unit] =
    Metrics[F].timer("updateLastFinalizedBlock") {

      /** Go from the last finalized block and visit all children that can be finalized now.
        * Remove all of the deploys that are in any of them as they won't have to be attempted again. */
      def loop(acc: BlockHash): F[BlockHash] =
        for {
          childrenHashes <- dag
                             .children(acc)
                             .map(_.toList)
          finalizedChildren <- childrenHashes.filterA(isGreaterThanFaultToleranceThreshold(dag, _))
          newFinalizedBlock <- if (finalizedChildren.isEmpty) {
                                acc.pure[F]
                              } else {
                                finalizedChildren.traverse(loop).map(_.head)
                              }
        } yield newFinalizedBlock

      for {
        lastFinalizedBlockHash        <- LastFinalizedBlockHashContainer[F].get
        updatedLastFinalizedBlockHash <- loop(lastFinalizedBlockHash)
        _                             <- LastFinalizedBlockHashContainer[F].set(updatedLastFinalizedBlockHash)
        _ <- Log[F].info(
              s"New last finalized block hash is ${PrettyPrinter.buildString(updatedLastFinalizedBlockHash)}."
            )
      } yield ()
    }

  /** Remove deploys from the buffer which are included in block that are finalized. */
  private def removeFinalizedDeploys(dag: DagRepresentation[F]): F[Unit] =
    Metrics[F].timer("removeFinalizedDeploys") {
      for {
        deployHashes <- DeployBuffer[F].readProcessedHashes
        blockHashes <- deployHashes
                        .traverse { deployHash =>
                          BlockStorage[F]
                            .findBlockHashesWithDeployhash(deployHash)
                        }
                        .map(_.flatten.distinct)

        finalizedBlockHashes <- blockHashes.filterA(isFinalized(dag, _))

        _ <- finalizedBlockHashes.traverse { blockHash =>
              removeDeploysInBlock(blockHash) flatMap { removed =>
                Log[F]
                  .info(
                    s"Removed $removed deploys from deploy history as we finalized block ${PrettyPrinter
                      .buildString(blockHash)}"
                  )
                  .whenA(removed > 0L)
              }
            }
      } yield ()
    }

  // CON-86 will implement a 2nd pass that will calculate the threshold for secondary parents;
  // right now the FinalityDetector only works for main parents. When it's fixed remove this part.
  private def isFinalized(dag: DagRepresentation[F], blockHash: BlockHash): F[Boolean] =
    isGreaterThanFaultToleranceThreshold(dag, blockHash).ifM(
      true.pure[F],
      dag
        .children(blockHash)
        .flatMap(
          _.toList
            .existsM(isFinalized(dag, _))
        )
    )

  /** Remove deploys from the history which are included in a just finalised block. */
  private def removeDeploysInBlock(blockHash: BlockHash): F[Long] =
    for {
      block              <- ProtoUtil.unsafeGetBlock[F](blockHash)
      deploysToRemove    = block.body.get.deploys.map(_.deploy.get).toList
      initialHistorySize <- DeployBuffer[F].sizePendingOrProcessed()
      _                  <- DeployBuffer[F].markAsFinalized(deploysToRemove)
      deploysRemoved <- DeployBuffer[F]
                         .sizePendingOrProcessed()
                         .map(after => initialHistorySize - after)
    } yield deploysRemoved

  /*
   * On the first pass, block B is finalized if B's main parent block is finalized
   * and the safety oracle says B's normalized fault tolerance is above the threshold.
   * On the second pass, block B is finalized if any of B's children blocks are finalized.
   *
   * TODO: Implement the second pass in BlockAPI
   */
  private def isGreaterThanFaultToleranceThreshold(
      dag: DagRepresentation[F],
      blockHash: BlockHash
  ): F[Boolean] =
    for {
      faultTolerance <- FinalityDetector[F].normalizedFaultTolerance(dag, blockHash)
      _ <- Log[F].trace(
            s"Fault tolerance for block ${PrettyPrinter.buildString(blockHash)} is $faultTolerance; threshold is $faultToleranceThreshold"
          )
    } yield faultTolerance > faultToleranceThreshold

  /** Check that either we have the block already scheduled but missing dependencies, or it's in the store */
  def contains(
      block: Block
  ): F[Boolean] =
    Cell[F, CasperState].read
      .map(_.blockBuffer.contains(block.blockHash))
      .ifM(
        true.pure[F],
        BlockStorage[F].contains(block.blockHash)
      )

  /** Add a deploy to the buffer, if the code passes basic validation. */
  def deploy(deploy: Deploy): F[Either[Throwable, Unit]] = validatorId match {
    case Some(_) =>
      (deploy.getBody.session, deploy.getBody.payment) match {
        case (None, _) | (_, None) | (Some(Deploy.Code(_, Deploy.Code.Contract.Empty)), _) |
            (_, Some(Deploy.Code(_, Deploy.Code.Contract.Empty))) =>
          new IllegalArgumentException(s"Deploy was missing session and/or payment code.")
            .asLeft[Unit]
            .pure[F]
            .widen

        case (Some(session), Some(payment)) =>
          val req: F[Either[String, Unit]] =
            if (session.contract.isWasm && payment.contract.isWasm)
              ExecutionEngineService[F]
                .verifyWasm(ValidateRequest(session.getWasm, payment.getWasm))
            else
              Log[F]
                .warn(
                  s"Cannot verify contracts unless both are Wasm. ${session.contract.getClass} & ${payment.contract.getClass()}"
                )
                .as(().asRight[String])

          EitherT(req)
            .leftMap(c => new IllegalArgumentException(s"Contract verification failed: $c"))
            .flatMapF(_ => addDeploy(deploy))
            .value
      }
    case None =>
      new IllegalStateException(s"Node is in read-only mode.").asLeft[Unit].pure[F].widen
  }

  /** Add a deploy to the buffer, to be executed later. */
  private def addDeploy(deploy: Deploy): F[Either[Throwable, Unit]] = {
    def show(d: Deploy) = PrettyPrinter.buildString(d)
    (for {
      processedDeploys <- DeployBuffer[F].readProcessedByAccount(deploy.getHeader.accountPublicKey)
      _ <- processedDeploys
            .find { d =>
              d.getHeader.nonce >= deploy.getHeader.nonce &&
              d.deployHash != deploy.deployHash
            }
            .map { d =>
              new IllegalArgumentException(s"${show(d)} supersedes ${show(deploy)}.")
                .raiseError[F, Unit]
            } getOrElse ().pure[F]
      _ <- DeployBuffer[F].addAsPending(List(deploy))
      _ <- Log[F].info(s"Received ${show(deploy)}")
    } yield ()).attempt
  }

  /** Return the list of tips. */
  def estimator(dag: DagRepresentation[F]): F[IndexedSeq[BlockHash]] =
    Metrics[F].timer("estimator") {
      Estimator.tips[F](dag, genesis.blockHash)
    }

  /*
   * Logic:
   *  -Score each of the DAG heads extracted from the block messages via GHOST
   *  (Greedy Heaviest-Observed Sub-Tree)
   *  -Let P = subset of heads such that P contains no conflicts and the total score is maximized
   *  -Let R = subset of deploy messages which are not included in DAG obtained by following blocks in P
   *  -If R is non-empty then create a new block with parents equal to P and (non-conflicting) txns obtained from R
   *  -Else if R is empty and |P| > 1 then create a block with parents equal to P and no transactions
   *  -Else None
   *
   *  TODO: Make this return Either so that we get more information about why not block was
   *  produced (no deploys, already processing, no validator id)
   */
  def createBlock: F[CreateBlockStatus] = validatorId match {
    case Some(ValidatorIdentity(publicKey, privateKey, sigAlgorithm)) =>
<<<<<<< HEAD
      for {
        dag       <- dag
        tipHashes <- estimator(dag).map(_.toVector)
        tips      <- tipHashes.traverse(ProtoUtil.unsafeGetBlock[F])
        merged    <- ExecEngineUtil.merge[F](tips, dag)
        parents   = merged.parents
        _ <- Log[F].info(
              s"${parents.size} parents out of ${tipHashes.size} latest blocks will be used."
            )
        remainingHashes  <- remainingDeploysHashes(dag, parents) // TODO: Should be streaming all the way down
        bondedValidators = bonds(parents.head).map(_.validatorPublicKey).toSet
        //We ensure that only the justifications given in the block are those
        //which are bonded validators in the chosen parent. This is safe because
        //any latest message not from a bonded validator will not change the
        //final fork-choice.
        latestMessages   <- dag.latestMessages
        bondedLatestMsgs = latestMessages.filter { case (v, _) => bondedValidators.contains(v) }
        justifications   = toJustification(bondedLatestMsgs)
        rank             = ProtoUtil.calculateRank(bondedLatestMsgs.values.toSeq)
        protocolVersion  = CasperLabsProtocolVersions.thresholdsVersionMap.versionAt(rank)
        proposal <- if (remainingHashes.nonEmpty || parents.length > 1) {
                     createProposal(
                       parents,
                       merged,
                       remainingHashes,
                       justifications,
                       protocolVersion
                     )
                   } else {
                     CreateBlockStatus.noNewDeploys.pure[F]
                   }
        signedBlock <- proposal match {
                        case Created(block) =>
                          signBlock[F](block, dag, publicKey, privateKey, sigAlgorithm)
                            .map(Created.apply(_): CreateBlockStatus)
                        case _ => proposal.pure[F]
                      }
      } yield signedBlock
=======
      Metrics[F].timer("createBlock") {
        for {
          dag       <- dag
          tipHashes <- estimator(dag).map(_.toVector)
          tips      <- tipHashes.traverse(ProtoUtil.unsafeGetBlock[F])
          merged    <- ExecEngineUtil.merge[F](tips, dag)
          parents   = merged.parents
          _ <- Log[F].info(
                s"${parents.size} parents out of ${tipHashes.size} latest blocks will be used."
              )
          remaining        <- remainingDeploys(dag, parents)
          bondedValidators = bonds(parents.head).map(_.validatorPublicKey).toSet
          //We ensure that only the justifications given in the block are those
          //which are bonded validators in the chosen parent. This is safe because
          //any latest message not from a bonded validator will not change the
          //final fork-choice.
          latestMessages   <- dag.latestMessages
          bondedLatestMsgs = latestMessages.filter { case (v, _) => bondedValidators.contains(v) }
          justifications   = toJustification(bondedLatestMsgs)
          rank             = ProtoUtil.calculateRank(bondedLatestMsgs.values.toSeq)
          protocolVersion  = CasperLabsProtocolVersions.thresholdsVersionMap.versionAt(rank)
          proposal <- if (remaining.nonEmpty || parents.length > 1) {
                       createProposal(
                         parents,
                         merged,
                         remaining,
                         justifications,
                         protocolVersion
                       )
                     } else {
                       CreateBlockStatus.noNewDeploys.pure[F]
                     }
          signedBlock <- proposal match {
                          case Created(block) =>
                            signBlock[F](block, dag, publicKey, privateKey, sigAlgorithm)
                              .map(Created.apply(_): CreateBlockStatus)
                          case _ => proposal.pure[F]
                        }
        } yield signedBlock
      }
>>>>>>> 17811aa2
    case None => CreateBlockStatus.readOnlyMode.pure[F]
  }

  def lastFinalizedBlock: F[Block] =
    for {
      lastFinalizedBlockHash <- LastFinalizedBlockHashContainer[F].get
      block                  <- ProtoUtil.unsafeGetBlock[F](lastFinalizedBlockHash)
    } yield block

  /** Get the deploys that are not present in the past of the chosen parents. */
  private def remainingDeploysHashes(
      dag: DagRepresentation[F],
      parents: Seq[Block]
<<<<<<< HEAD
  ): F[Set[DeployHash]] = {
    val candidateBlockHashesF = for {
=======
  ): F[Seq[Deploy]] = Metrics[F].timer("remainingDeploys") {
    for {
>>>>>>> 17811aa2
      // We have re-queued orphan deploys already, so we can just look at pending ones.
      pendingDeployHashes <- DeployBuffer[F].readPendingHashes

      // Make sure pending deploys have never been processed in the past cone of the new parents.
      candidateBlockHashes <- filterDeploysNotInPast(dag, parents, pendingDeployHashes)

      // The ones which aren't candidates now can be discarded as duplicates.
      deploysToDiscard = pendingDeployHashes.toSet -- candidateBlockHashes
      _ <- DeployBuffer[F]
            .markAsDiscardedByHashes(deploysToDiscard.toList)
            .whenA(deploysToDiscard.nonEmpty)
    } yield candidateBlockHashes.toSet

<<<<<<< HEAD
    (for {
      candidateBlockHashes <- fs2.Stream.eval(candidateBlockHashesF)
      // Only send the oldest deploy per account. This should work without nonces by sending the oldest
      // deploy. Once we have deploy dependencies we should replace that query with more suitable one.
      // When support for SEQ/PAR blocks is added, then we can send all deploys for the account.
      remainingHashes <- DeployBuffer[F]
                          .readAccountPendingOldest()
                          .map(_.deployHash)
                          .filter(candidateBlockHashes.contains(_))
    } yield remainingHashes).compile.to[Set]
=======
      // Only send the next nonce per account. This will change once the nonce check is removed in the EE
      // and support for SEQ/PAR blocks is added, then we can send all deploys for the account.
      remaining <- DeployBuffer[F]
                    .getByHashes(candidateBlockHashes)
                    .map {
                      _.groupBy(_.getHeader.accountPublicKey).map {
                        case (_, deploys) => deploys.minBy(_.getHeader.nonce)
                      }.toSeq
                    }
    } yield remaining
>>>>>>> 17811aa2
  }

  /** If another node proposed a block which orphaned something proposed by this node,
    * and we still have these deploys in the `processedDeploys` buffer then put them
    * back into the `pendingDeploys` so that the `AutoProposer` can pick them up again.
    */
  private def requeueOrphanedDeploys(
      dag: DagRepresentation[F],
      tipHashes: IndexedSeq[BlockHash]
  ): F[Int] = Metrics[F].timer("requeueOrphanedDeploys") {
    for {
      // We actually need the tips which can be merged, the ones which we'd build on if we
      // attempted to create a new block.
      tips    <- tipHashes.toList.traverse(ProtoUtil.unsafeGetBlock[F])
      merged  <- ExecEngineUtil.merge[F](tips, dag)
      parents = merged.parents
      // Consider deploys which this node has processed but hasn't finalized yet.
      processedDeploys <- DeployBuffer[F].readProcessedHashes
      orphanedDeploys  <- filterDeploysNotInPast(dag, parents, processedDeploys)
      _                <- DeployBuffer[F].markAsPendingByHashes(orphanedDeploys) whenA orphanedDeploys.nonEmpty
    } yield orphanedDeploys.size
  }

  /** Find deploys which either haven't been processed yet or are in blocks which are
    * not in the past cone of the chosen parents.
    */
  private def filterDeploysNotInPast(
      dag: DagRepresentation[F],
      parents: Seq[Block],
      deployHashes: List[ByteString]
  ): F[List[ByteString]] =
    for {
      deployHashToBlocksMap <- deployHashes
                                .traverse { deployHash =>
                                  BlockStorage[F]
                                    .findBlockHashesWithDeployhash(deployHash)
                                    .map(deployHash -> _)
                                }
                                .map(_.toMap)

      blockHashes = deployHashToBlocksMap.values.flatten.toList.distinct

      // Find the blocks from which there's a way through the descendants to reach a tip.
      parentSet = parents.map(_.blockHash).toSet
      nonOrphanedBlockHashes <- DagOperations
                                 .collectWhereDescendantPathExists[F](
                                   dag,
                                   blockHashes.toSet,
                                   parentSet
                                 )

      deploysNotInPast = deployHashToBlocksMap.collect {
        case (deployHash, blockHashes)
            if blockHashes.isEmpty || !blockHashes.exists(nonOrphanedBlockHashes) =>
          deployHash
      }.toList

    } yield deploysNotInPast

  //TODO: Need to specify SEQ vs PAR type block?
  /** Execute a set of deploys in the context of chosen parents. Compile them into a block if everything goes fine. */
  private def createProposal(
      parents: Seq[Block], // TODO: We only need their hashes
      merged: ExecEngineUtil.MergeResult[ExecEngineUtil.TransformMap, Block],
      deploys: Set[DeployHash],
      justifications: Seq[Justification],
      protocolVersion: ProtocolVersion
  ): F[CreateBlockStatus] = Metrics[F].timer("createProposal") {
    (for {
      now <- Time[F].currentMillis
      result <- ExecEngineUtil
                 .computeDeploysCheckpoint[F](
                   merged,
                   deploys,
                   now,
                   protocolVersion
                 )
      DeploysCheckpoint(
        preStateHash,
        postStateHash,
        bondedValidators,
        deploysForBlock,
        // We don't have to put InvalidNonce deploys back to the buffer,
        // as by default buffer is cleared when deploy gets included in
        // the finalized block. If that strategy ever changes, we will have to
        // put them back into the buffer explicitly.
        invalidNonceDeploys,
        deploysToDiscard,
        protocolVersion
      )                 = result
      dag               <- dag
      justificationMsgs <- justifications.toList.traverse(j => dag.lookup(j.latestBlockHash))
      rank              = ProtoUtil.calculateRank(justificationMsgs.flatten)
      status = if (deploysForBlock.isEmpty) {
        CreateBlockStatus.noNewDeploys
      } else {

        val postState = Block
          .GlobalState()
          .withPreStateHash(preStateHash)
          .withPostStateHash(postStateHash)
          .withBonds(bondedValidators)

        val body = Block
          .Body()
          .withDeploys(deploysForBlock)

        val header = blockHeader(
          body,
          parentHashes = parents.map(_.blockHash),
          justifications = justifications,
          state = postState,
          rank = rank,
          protocolVersion = protocolVersion.value,
          timestamp = now,
          chainId = chainId
        )
        val block = unsignedBlockProto(body, header)

        CreateBlockStatus.created(block)
      }
      // Discard deploys that will never be included because they failed some precondition.
      // If we traveled back on the DAG (due to orphaned block) and picked a deploy to be included
      // in the past of the new fork, it wouldn't hit this as the nonce would be what we expect.
      // Then if a block gets finalized and we remove the deploys it contains, and _then_ one of them
      // turns up again for some reason, we'll treat it again as a pending deploy and try to include it.
      // At that point the EE will discard it as the nonce is in the past and we'll drop it here.

      _ <- DeployBuffer[F]
            .markAsDiscarded(deploysToDiscard.toList.map(_.deploy)) whenA deploysToDiscard.nonEmpty
    } yield status)
      .handleErrorWith {
        case ex @ SmartContractEngineError(error_msg) =>
          Log[F]
            .error(s"Execution Engine returned an error while processing deploys: $error_msg")
            .as(CreateBlockStatus.internalDeployError(ex))
        case NonFatal(ex) =>
          Log[F]
            .error(s"Critical error encountered while processing deploys: ${ex.getMessage}", ex)
            .as(CreateBlockStatus.internalDeployError(ex))
      }
  }

  // MultiParentCasper Exposes the block DAG to those who need it.
  def dag: F[DagRepresentation[F]] =
    DagStorage[F].getRepresentation

  def normalizedInitialFault(weights: Map[Validator, Long]): F[Float] =
    for {
      state   <- Cell[F, CasperState].read
      tracker = state.equivocationsTracker
    } yield tracker
      .map(_.equivocator)
      .flatMap(weights.get)
      .sum
      .toFloat / weightMapTotal(weights)

  /** After a block is executed we can try to execute the other blocks in the buffer that dependent on it. */
  private def reAttemptBuffer(
      dag: DagRepresentation[F],
      lastFinalizedBlockHash: BlockHash
  ): F[List[(Block, BlockStatus)]] =
    for {
      casperState    <- Cell[F, CasperState].read
      dependencyFree = casperState.dependencyDag.dependencyFree
      dependencyFreeBlocks = casperState.blockBuffer.values
        .filter(block => dependencyFree(block.blockHash))
        .toList
      (attempts, updatedDag) <- dependencyFreeBlocks.foldM((List.empty[(Block, BlockStatus)], dag)) {
                                 case ((attempts, updatedDag), block) =>
                                   for {
                                     (status, updatedDag) <- statelessExecutor.validateAndAddBlock(
                                                              StatelessExecutor
                                                                .Context(
                                                                  genesis,
                                                                  lastFinalizedBlockHash
                                                                )
                                                                .some,
                                                              updatedDag,
                                                              block
                                                            )
                                   } yield ((block, status) :: attempts, updatedDag)
                               }
      furtherAttempts <- if (attempts.isEmpty) List.empty[(Block, BlockStatus)].pure[F]
                        else {
                          removeAdded(attempts, canRemove = _.inDag) *>
                            reAttemptBuffer(updatedDag, lastFinalizedBlockHash)
                        }
    } yield attempts ++ furtherAttempts

  /** Remove all the blocks that were successfully added from the block buffer and the dependency DAG. */
  private def removeAdded(
      attempts: List[(Block, BlockStatus)],
      canRemove: BlockStatus => Boolean
  ): F[Unit] = {
    val addedBlocks = attempts.collect {
      case (block, status) if canRemove(status) => block
    }.toSet

    val addedBlockHashes = addedBlocks.map(_.blockHash)

    // Mark deploys we have observed in blocks as processed
    val processedDeploys =
      addedBlocks.flatMap(block => block.getBody.deploys.map(_.getDeploy)).toList

    DeployBuffer[F].markAsProcessed(processedDeploys) >>
      Cell[F, CasperState].modify { s =>
        s.copy(
          blockBuffer = s.blockBuffer.filterNot(kv => addedBlockHashes(kv._1)),
          dependencyDag = addedBlocks.foldLeft(s.dependencyDag) {
            case (dag, block) =>
              dag.remove(block.blockHash)
          }
        )
      }
  }

  /** Called periodically from outside to ask all peers again
    * to send us blocks for which we are missing some dependencies. */
  def fetchDependencies: F[Unit] =
    for {
      s <- Cell[F, CasperState].read
      _ <- s.dependencyDag.dependencyFree.toList.traverse(broadcaster.requestMissingDependency)
    } yield ()

  /** The new gossiping first syncs the missing DAG, then downloads and adds the blocks in topological order.
    * However the EquivocationDetector wants to know about dependencies so it can assign different statuses,
    * so we'll make the synchronized DAG known via a partial block message, so any missing dependencies can
    * be tracked, i.e. Casper will know about the pending graph.  */
  def addMissingDependencies(block: Block): F[Unit] =
    for {
      dag <- dag
      _   <- statelessExecutor.addMissingDependencies(block, dag)
    } yield ()
}

object MultiParentCasperImpl {

  def create[F[_]: Sync: Log: Metrics: Time: FinalityDetector: BlockStorage: DagStorage: ExecutionEngineService: LastFinalizedBlockHashContainer: DeployBuffer: Validation: Cell[
    ?[_],
    CasperState
  ]](
      statelessExecutor: StatelessExecutor[F],
      broadcaster: Broadcaster[F],
      validatorId: Option[ValidatorIdentity],
      genesis: Block,
      chainId: String,
      blockProcessingLock: Semaphore[F],
      faultToleranceThreshold: Float = 0f
  ): F[MultiParentCasper[F]] =
    LastFinalizedBlockHashContainer[F].set(genesis.blockHash) >>
      Sync[F].delay(
        new MultiParentCasperImpl[F](
          statelessExecutor,
          broadcaster,
          validatorId,
          genesis,
          chainId,
          blockProcessingLock,
          faultToleranceThreshold
        )
      )

  /** Component purely to validate, execute and store blocks.
    * Even the Genesis, to create it in the first place. */
  class StatelessExecutor[F[_]: MonadThrowable: Time: Log: BlockStorage: DagStorage: ExecutionEngineService: Metrics: DeployBuffer: Validation: FinalityDetector: LastFinalizedBlockHashContainer](
      chainId: String
  ) {
    //TODO pull out
    implicit val functorRaiseInvalidBlock = validation.raiseValidateErrorThroughApplicativeError[F]
    implicit val metricsSource            = CasperMetricsSource

    /* Execute the block to get the effects then do some more validation.
     * Save the block if everything checks out.
     * We want to catch equivocations only after we confirm that the block completing
     * the equivocation is otherwise valid. */
    def validateAndAddBlock(
        maybeContext: Option[StatelessExecutor.Context],
        dag: DagRepresentation[F],
        block: Block
    )(implicit state: Cell[F, CasperState]): F[(BlockStatus, DagRepresentation[F])] =
      Metrics[F].timer("validateAndAddBlock") {
        val validationStatus = (for {
          _ <- Log[F].info(
                s"Attempting to add ${PrettyPrinter.buildString(block)} to the DAG."
              )
          hashPrefix = PrettyPrinter.buildString(block.blockHash)
          _ <- Validation[F].blockFull(
                block,
                dag,
                chainId,
                maybeContext.map(_.genesis)
              )
          casperState <- Cell[F, CasperState].read
          // Confirm the parents are correct (including checking they commute) and capture
          // the effect needed to compute the correct pre-state as well.
          _ <- Log[F].debug(s"Validating the parents of $hashPrefix")
          merged <- maybeContext.fold(
                     ExecEngineUtil.MergeResult
                       .empty[ExecEngineUtil.TransformMap, Block]
                       .pure[F]
                   ) { ctx =>
                     Validation[F]
                       .parents(block, ctx.genesis.blockHash, dag)
                   }
          _            <- Log[F].debug(s"Computing the pre-state hash of $hashPrefix")
          preStateHash <- ExecEngineUtil.computePrestate[F](merged)
          _            <- Log[F].debug(s"Computing the effects for $hashPrefix")
          blockEffects <- ExecEngineUtil
                           .effectsForBlock[F](block, preStateHash)
                           .recoverWith {
                             case NonFatal(ex) =>
                               Log[F].error(
                                 s"Could not calculate effects for block ${PrettyPrinter
                                   .buildString(block)}: $ex",
                                 ex
                               ) *>
                                 FunctorRaise[F, InvalidBlock].raise(InvalidTransaction)
                           }
          gasSpent = block.getBody.deploys.foldLeft(0L) { case (acc, next) => acc + next.cost }
          _ <- Metrics[F]
                .incrementCounter("gas_spent", gasSpent)
          _ <- Log[F].debug(s"Validating the transactions in $hashPrefix")
          _ <- Validation[F].transactions(
                block,
                preStateHash,
                blockEffects
              )
          _ <- maybeContext.fold(().pure[F]) { ctx =>
                EquivocationDetector
                  .checkNeglectedEquivocationsWithUpdate[F](
                    block,
                    ctx.genesis
                  )
              }
          _ <- Log[F].debug(s"Validating neglection for $hashPrefix")
          _ <- Validation[F]
                .neglectedInvalidBlock(
                  block,
                  casperState.invalidBlockTracker
                )
          _ <- Log[F].debug(s"Checking equivocation for $hashPrefix")
          _ <- EquivocationDetector.checkEquivocations[F](casperState.dependencyDag, block, dag)
          _ <- Log[F].debug(s"Block effects calculated for $hashPrefix")
        } yield blockEffects).attempt

        validationStatus.flatMap {
          case Right(effects) =>
            addEffects(Valid, block, effects, dag).tupleLeft(Valid)

          case Left(DropErrorWrapper(invalid)) =>
            // These exceptions are coming from the validation checks that used to happen outside attemptAdd,
            // the ones that returned boolean values.
            (invalid: BlockStatus, dag).pure[F]

          case Left(ValidateErrorWrapper(invalid)) =>
            addEffects(invalid, block, Seq.empty, dag)
              .tupleLeft(invalid)

          case Left(unexpected) =>
            for {
              _ <- Log[F].error(
                    s"Unexpected exception during validation of the block ${PrettyPrinter
                      .buildString(block.blockHash)}",
                    unexpected
                  )
              _ <- unexpected.raiseError[F, BlockStatus]
            } yield (UnexpectedBlockException(unexpected), dag)
        }
      }

    // TODO: Handle slashing
    /** Either store the block with its transformation,
      * or add it to the buffer in case the dependencies are missing. */
    def addEffects(
        status: BlockStatus,
        block: Block,
        transforms: Seq[ipc.TransformEntry],
        dag: DagRepresentation[F]
    )(implicit state: Cell[F, CasperState]): F[DagRepresentation[F]] =
      status match {
        //Add successful! Send block to peers, log success, try to add other blocks
        case Valid =>
          for {
            updatedDag <- addToState(block, transforms)
            _ <- Log[F].info(
                  s"Added ${PrettyPrinter.buildString(block.blockHash)}"
                )
          } yield updatedDag

        case MissingBlocks =>
          Cell[F, CasperState].modify { s =>
            s.copy(blockBuffer = s.blockBuffer + (block.blockHash -> block))
          } *>
            addMissingDependencies(block, dag) *>
            dag.pure[F]

        case AdmissibleEquivocation =>
          val baseEquivocationBlockSeqNum = block.getHeader.validatorBlockSeqNum - 1
          for {
            _ <- Cell[F, CasperState].modify { s =>
                  if (s.equivocationsTracker.exists {
                        case EquivocationRecord(validator, seqNum, _) =>
                          block.getHeader.validatorPublicKey == validator && baseEquivocationBlockSeqNum == seqNum
                      }) {
                    // More than 2 equivocating children from base equivocation block and base block has already been recorded
                    s
                  } else {
                    val newEquivocationRecord =
                      EquivocationRecord(
                        block.getHeader.validatorPublicKey,
                        baseEquivocationBlockSeqNum,
                        Set.empty[BlockHash]
                      )
                    s.copy(equivocationsTracker = s.equivocationsTracker + newEquivocationRecord)
                  }
                }
            updatedDag <- addToState(block, transforms)
            _ <- Log[F].info(
                  s"Added admissible equivocation child block ${PrettyPrinter.buildString(block.blockHash)}"
                )
          } yield updatedDag

        case IgnorableEquivocation =>
          /*
           * We don't have to include these blocks to the equivocation tracker because if any validator
           * will build off this side of the equivocation, we will get another attempt to add this block
           * through the admissible equivocations.
           */
          Log[F]
            .info(
              s"Did not add block ${PrettyPrinter.buildString(block.blockHash)} as that would add an equivocation to the DAG"
            ) *> dag.pure[F]

        case InvalidUnslashableBlock | InvalidBlockNumber | InvalidParents | InvalidSequenceNumber |
            NeglectedInvalidBlock | NeglectedEquivocation | InvalidTransaction | InvalidBondsCache |
            InvalidRepeatDeploy | InvalidChainId | InvalidBlockHash | InvalidDeployCount |
            InvalidDeployHash | InvalidDeploySignature | InvalidPreStateHash |
            InvalidPostStateHash =>
          handleInvalidBlockEffect(status, block) *> dag.pure[F]

        case Processing | Processed =>
          throw new RuntimeException(s"A block should not be processing at this stage.")

        case UnexpectedBlockException(ex) =>
          Log[F].error(s"Encountered exception in while processing block ${PrettyPrinter
            .buildString(block.blockHash)}: ${ex.getMessage}") *> dag.pure[F]
      }

    /** Remember a block as being invalid, then save it to storage. */
    private def handleInvalidBlockEffect(
        status: BlockStatus,
        block: Block
    )(implicit state: Cell[F, CasperState]): F[Unit] =
      for {
        _ <- Log[F].warn(
              s"Recording invalid block ${PrettyPrinter.buildString(block.blockHash)} for ${status.toString}."
            )
        // TODO: Slash block for status except InvalidUnslashableBlock
        // TODO: Persist invalidBlockTracker into Dag
        _ <- Cell[F, CasperState].modify { s =>
              s.copy(invalidBlockTracker = s.invalidBlockTracker + block.blockHash)
            }
      } yield ()

    /** Save the block to the block and DAG storage. */
    private def addToState(
        block: Block,
        effects: Seq[ipc.TransformEntry]
    ): F[DagRepresentation[F]] =
      for {
        _          <- BlockStorage[F].put(block.blockHash, BlockMsgWithTransform(Some(block), effects))
        updatedDag <- DagStorage[F].insert(block)
      } yield updatedDag

    /** Check if the block has dependencies that we don't have in store.
      * Add those to the dependency DAG. */
    def addMissingDependencies(
        block: Block,
        dag: DagRepresentation[F]
    )(implicit state: Cell[F, CasperState]): F[Unit] =
      for {
        missingDependencies <- dependenciesHashesOf(block).filterA(dag.contains(_).map(!_))
        _                   <- missingDependencies.traverse(hash => addMissingDependency(hash, block.blockHash))
      } yield ()

    /** Keep track of a block depending on another one, so we know when we can start processing. */
    private def addMissingDependency(
        ancestorHash: BlockHash,
        childHash: BlockHash
    )(implicit state: Cell[F, CasperState]): F[Unit] =
      Cell[F, CasperState].modify(
        s =>
          s.copy(
            dependencyDag = s.dependencyDag.add(ancestorHash, childHash)
          )
      )
  }

  object StatelessExecutor {
    case class Context(genesis: Block, lastFinalizedBlockHash: BlockHash)

    def establishMetrics[F[_]: Metrics]: F[Unit] = {
      implicit val src = CasperMetricsSource
      Metrics[F].incrementCounter("gas_spent", 0L)
    }

    def create[F[_]: MonadThrowable: Time: Log: BlockStorage: DagStorage: ExecutionEngineService: Metrics: DeployBuffer: Validation: FinalityDetector: LastFinalizedBlockHashContainer](
        chainId: String
    ): F[StatelessExecutor[F]] =
      for {
        _ <- establishMetrics[F]
      } yield new StatelessExecutor[F](chainId)
  }

  /** Encapsulating all methods that might use peer-to-peer communication. */
  trait Broadcaster[F[_]] {
    def networkEffects(
        block: Block,
        status: BlockStatus
    ): F[Unit]

    def requestMissingDependency(blockHash: BlockHash): F[Unit]
  }

  object Broadcaster {
    def fromTransportLayer[F[_]: Monad: ConnectionsCell: TransportLayer: Log: Time: ErrorHandler: RPConfAsk]()(
        implicit state: Cell[F, CasperState]
    ) =
      new Broadcaster[F] {

        /** Gossip the created block, or ask for dependencies. */
        def networkEffects(
            block: Block, // Not just BlockHash because if the status MissingBlocks it's not in store yet; although we should be able to get it from CasperState.
            status: BlockStatus
        ): F[Unit] =
          status match {
            //Add successful! Send block to peers.
            case Valid | AdmissibleEquivocation =>
              CommUtil.sendBlock[F](LegacyConversions.fromBlock(block))

            case MissingBlocks =>
              // In the future this won't happen because the DownloadManager won't try to add blocks with missing dependencies.
              fetchMissingDependencies(block)

            case IgnorableEquivocation | InvalidUnslashableBlock | InvalidBlockNumber |
                InvalidParents | InvalidSequenceNumber | NeglectedInvalidBlock |
                NeglectedEquivocation | InvalidTransaction | InvalidBondsCache |
                InvalidRepeatDeploy | InvalidChainId | InvalidBlockHash | InvalidDeployCount |
                InvalidDeployHash | InvalidDeploySignature | InvalidPreStateHash |
                InvalidPostStateHash | Processing | Processed =>
              Log[F].debug(
                s"Not sending notification about ${PrettyPrinter.buildString(block.blockHash)}: $status"
              )

            case UnexpectedBlockException(ex) =>
              Log[F].debug(
                s"Not sending notification about ${PrettyPrinter.buildString(block.blockHash)}: $ex"
              )
          }

        /** Ask all peers to send us a block. */
        def requestMissingDependency(blockHash: BlockHash) =
          CommUtil.sendBlockRequest[F](
            protocol.BlockRequest(Base16.encode(blockHash.toByteArray), blockHash)
          )

        /** Check if the block has dependencies that we don't have in store of buffer.
          * Add those to the dependency DAG and ask peers to send it. */
        private def fetchMissingDependencies(
            block: Block
        )(implicit state: Cell[F, CasperState]): F[Unit] =
          for {
            casperState <- Cell[F, CasperState].read
            missingDependencies = casperState.dependencyDag
              .childToParentAdjacencyList(block.blockHash)
              .toList
            // NOTE: Requesting not just unseen dependencies so that something that was originally
            // an `IgnorableEquivocation` can second time be fetched again and be an `AdmissibleEquivocation`.
            _ <- missingDependencies.traverse(hash => requestMissingDependency(hash))
          } yield ()
      }

    /** Network access using the new RPC style gossiping. */
    def fromGossipServices[F[_]: Applicative](
        validatorId: Option[ValidatorIdentity],
        relaying: gossiping.Relaying[F]
    ) = new Broadcaster[F] {

      val maybeOwnPublickKey = validatorId map {
        case ValidatorIdentity(publicKey, _, _) =>
          ByteString.copyFrom(publicKey)
      }

      def networkEffects(
          block: Block,
          status: BlockStatus
      ): F[Unit] =
        status match {
          case Valid | AdmissibleEquivocation =>
            maybeOwnPublickKey match {
              case Some(key) if key == block.getHeader.validatorPublicKey =>
                relaying.relay(List(block.blockHash))
              case _ =>
                // We were adding somebody else's block. The DownloadManager did the gossiping.
                ().pure[F]
            }

          case MissingBlocks =>
            throw new RuntimeException(
              "Impossible! The DownloadManager should not tell Casper about blocks with missing dependencies!"
            )

          case IgnorableEquivocation | InvalidUnslashableBlock | InvalidBlockNumber |
              InvalidParents | InvalidSequenceNumber | NeglectedInvalidBlock |
              NeglectedEquivocation | InvalidTransaction | InvalidBondsCache | InvalidRepeatDeploy |
              InvalidChainId | InvalidBlockHash | InvalidDeployCount | InvalidDeployHash |
              InvalidDeploySignature | InvalidPreStateHash | InvalidPostStateHash | Processing |
              Processed =>
            ().pure[F]

          case UnexpectedBlockException(_) =>
            ().pure[F]
        }

      def requestMissingDependency(blockHash: BlockHash): F[Unit] =
        // We are letting Casper know about the pending DAG, so it may try to ask for dependencies,
        // but those will be naturally downloaded by the DownloadManager.
        ().pure[F]
    }
  }

}<|MERGE_RESOLUTION|>--- conflicted
+++ resolved
@@ -51,11 +51,7 @@
     equivocationsTracker: Set[EquivocationRecord] = Set.empty[EquivocationRecord]
 )
 
-<<<<<<< HEAD
-class MultiParentCasperImpl[F[_]: Bracket[?[_], Throwable]: Log: Time: FinalityDetector: BlockStorage: DagStorage: ExecutionEngineService: LastFinalizedBlockHashContainer: deploybuffer.DeployBuffer: Validation: Fs2Compiler](
-=======
-class MultiParentCasperImpl[F[_]: Bracket[?[_], Throwable]: Log: Metrics: Time: FinalityDetector: BlockStorage: DagStorage: ExecutionEngineService: LastFinalizedBlockHashContainer: deploybuffer.DeployBuffer: Validation](
->>>>>>> 17811aa2
+class MultiParentCasperImpl[F[_]: Bracket[?[_], Throwable]: Log: Metrics: Time: FinalityDetector: BlockStorage: DagStorage: ExecutionEngineService: LastFinalizedBlockHashContainer: deploybuffer.DeployBuffer: Validation: Fs2Compiler](
     statelessExecutor: MultiParentCasperImpl.StatelessExecutor[F],
     broadcaster: MultiParentCasperImpl.Broadcaster[F],
     validatorId: Option[ValidatorIdentity],
@@ -371,46 +367,6 @@
    */
   def createBlock: F[CreateBlockStatus] = validatorId match {
     case Some(ValidatorIdentity(publicKey, privateKey, sigAlgorithm)) =>
-<<<<<<< HEAD
-      for {
-        dag       <- dag
-        tipHashes <- estimator(dag).map(_.toVector)
-        tips      <- tipHashes.traverse(ProtoUtil.unsafeGetBlock[F])
-        merged    <- ExecEngineUtil.merge[F](tips, dag)
-        parents   = merged.parents
-        _ <- Log[F].info(
-              s"${parents.size} parents out of ${tipHashes.size} latest blocks will be used."
-            )
-        remainingHashes  <- remainingDeploysHashes(dag, parents) // TODO: Should be streaming all the way down
-        bondedValidators = bonds(parents.head).map(_.validatorPublicKey).toSet
-        //We ensure that only the justifications given in the block are those
-        //which are bonded validators in the chosen parent. This is safe because
-        //any latest message not from a bonded validator will not change the
-        //final fork-choice.
-        latestMessages   <- dag.latestMessages
-        bondedLatestMsgs = latestMessages.filter { case (v, _) => bondedValidators.contains(v) }
-        justifications   = toJustification(bondedLatestMsgs)
-        rank             = ProtoUtil.calculateRank(bondedLatestMsgs.values.toSeq)
-        protocolVersion  = CasperLabsProtocolVersions.thresholdsVersionMap.versionAt(rank)
-        proposal <- if (remainingHashes.nonEmpty || parents.length > 1) {
-                     createProposal(
-                       parents,
-                       merged,
-                       remainingHashes,
-                       justifications,
-                       protocolVersion
-                     )
-                   } else {
-                     CreateBlockStatus.noNewDeploys.pure[F]
-                   }
-        signedBlock <- proposal match {
-                        case Created(block) =>
-                          signBlock[F](block, dag, publicKey, privateKey, sigAlgorithm)
-                            .map(Created.apply(_): CreateBlockStatus)
-                        case _ => proposal.pure[F]
-                      }
-      } yield signedBlock
-=======
       Metrics[F].timer("createBlock") {
         for {
           dag       <- dag
@@ -421,7 +377,7 @@
           _ <- Log[F].info(
                 s"${parents.size} parents out of ${tipHashes.size} latest blocks will be used."
               )
-          remaining        <- remainingDeploys(dag, parents)
+          remainingHashes  <- remainingDeploysHashes(dag, parents) // TODO: Should be streaming all the way down
           bondedValidators = bonds(parents.head).map(_.validatorPublicKey).toSet
           //We ensure that only the justifications given in the block are those
           //which are bonded validators in the chosen parent. This is safe because
@@ -432,11 +388,11 @@
           justifications   = toJustification(bondedLatestMsgs)
           rank             = ProtoUtil.calculateRank(bondedLatestMsgs.values.toSeq)
           protocolVersion  = CasperLabsProtocolVersions.thresholdsVersionMap.versionAt(rank)
-          proposal <- if (remaining.nonEmpty || parents.length > 1) {
+          proposal <- if (remainingHashes.nonEmpty || parents.length > 1) {
                        createProposal(
                          parents,
                          merged,
-                         remaining,
+                         remainingHashes,
                          justifications,
                          protocolVersion
                        )
@@ -451,7 +407,6 @@
                         }
         } yield signedBlock
       }
->>>>>>> 17811aa2
     case None => CreateBlockStatus.readOnlyMode.pure[F]
   }
 
@@ -465,13 +420,8 @@
   private def remainingDeploysHashes(
       dag: DagRepresentation[F],
       parents: Seq[Block]
-<<<<<<< HEAD
-  ): F[Set[DeployHash]] = {
+  ): F[Set[DeployHash]] = Metrics[F].timer("remainingDeploys") {
     val candidateBlockHashesF = for {
-=======
-  ): F[Seq[Deploy]] = Metrics[F].timer("remainingDeploys") {
-    for {
->>>>>>> 17811aa2
       // We have re-queued orphan deploys already, so we can just look at pending ones.
       pendingDeployHashes <- DeployBuffer[F].readPendingHashes
 
@@ -485,7 +435,6 @@
             .whenA(deploysToDiscard.nonEmpty)
     } yield candidateBlockHashes.toSet
 
-<<<<<<< HEAD
     (for {
       candidateBlockHashes <- fs2.Stream.eval(candidateBlockHashesF)
       // Only send the oldest deploy per account. This should work without nonces by sending the oldest
@@ -496,18 +445,6 @@
                           .map(_.deployHash)
                           .filter(candidateBlockHashes.contains(_))
     } yield remainingHashes).compile.to[Set]
-=======
-      // Only send the next nonce per account. This will change once the nonce check is removed in the EE
-      // and support for SEQ/PAR blocks is added, then we can send all deploys for the account.
-      remaining <- DeployBuffer[F]
-                    .getByHashes(candidateBlockHashes)
-                    .map {
-                      _.groupBy(_.getHeader.accountPublicKey).map {
-                        case (_, deploys) => deploys.minBy(_.getHeader.nonce)
-                      }.toSeq
-                    }
-    } yield remaining
->>>>>>> 17811aa2
   }
 
   /** If another node proposed a block which orphaned something proposed by this node,
