--- conflicted
+++ resolved
@@ -50,13 +50,9 @@
     )
 
     val from = opt[String](
-<<<<<<< HEAD
-      descr = "Purse address that will be used to pay for the deployment.",
+      descr =
+        "The public key of the account which is the context of this deployment, base16 encoded.",
       required = false
-=======
-      descr = "Purse address that will be used to pay for the deployment, base16 encoded.",
-      default = Option("00")
->>>>>>> 3184ddd8
     )
 
     val gasLimit =
