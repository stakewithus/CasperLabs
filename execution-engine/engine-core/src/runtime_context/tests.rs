--- conflicted
+++ resolved
@@ -149,11 +149,7 @@
     let deploy_hash = [1u8; 32];
     let (key, account) = mock_account(base_acc_addr);
     let mut uref_map = BTreeMap::new();
-<<<<<<< HEAD
-    let chacha_rng = create_rng(deploy_hash);
-=======
     let chacha_rng = create_rng(base_acc_addr, 0, contract_ffi::execution::Phase::Session);
->>>>>>> 3c9e6f9e
     let runtime_context =
         mock_runtime_context(&account, key, &mut uref_map, known_urefs, chacha_rng);
     query(runtime_context)
@@ -408,11 +404,7 @@
     let mut uref_map = BTreeMap::new();
     let uref = random_uref_key(&mut rng, AccessRights::WRITE);
     let known_urefs = extract_access_rights_from_keys(vec![uref]);
-<<<<<<< HEAD
-    let chacha_rng = create_rng(deploy_hash);
-=======
     let chacha_rng = create_rng(base_acc_addr, 0, contract_ffi::execution::Phase::Session);
->>>>>>> 3c9e6f9e
 
     let mut runtime_context = RuntimeContext::new(
         Rc::clone(&tc),
@@ -470,11 +462,7 @@
     let mut uref_map = BTreeMap::new();
     let uref = random_uref_key(&mut rng, AccessRights::WRITE);
     let known_urefs = extract_access_rights_from_keys(vec![uref]);
-<<<<<<< HEAD
-    let chacha_rng = create_rng(deploy_hash);
-=======
     let chacha_rng = create_rng(base_acc_addr, 0, contract_ffi::execution::Phase::Session);
->>>>>>> 3c9e6f9e
     let mut runtime_context = RuntimeContext::new(
         Rc::clone(&tc),
         &mut uref_map,
@@ -847,11 +835,7 @@
     let base_acc_addr = [0u8; 32];
     let deploy_hash = [1u8; 32];
     let (key, account) = mock_account(base_acc_addr);
-<<<<<<< HEAD
-    let mut chacha_rng = create_rng(deploy_hash);
-=======
     let mut chacha_rng = create_rng(base_acc_addr, 0, contract_ffi::execution::Phase::Session);
->>>>>>> 3c9e6f9e
     let uref_name = "Foo".to_owned();
     let uref_key = random_uref_key(&mut chacha_rng, AccessRights::READ);
     let mut uref_map = iter::once((uref_name.clone(), uref_key)).collect();
@@ -879,11 +863,7 @@
     let base_acc_addr = [0u8; 32];
     let deploy_hash = [1u8; 32];
     let (key, account) = mock_account_with_purse_id(base_acc_addr, mock_purse_id);
-<<<<<<< HEAD
-    let chacha_rng = create_rng(deploy_hash);
-=======
     let chacha_rng = create_rng(base_acc_addr, 0, contract_ffi::execution::Phase::Session);
->>>>>>> 3c9e6f9e
     let mut uref_map = BTreeMap::new();
     let runtime_context =
         mock_runtime_context(&account, key, &mut uref_map, known_urefs, chacha_rng);
