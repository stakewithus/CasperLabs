use std::collections::HashMap;

use crate::tracking_copy;

use contract_ffi::key::Key;
use contract_ffi::value::{Value, U512};
use engine_shared::newtypes::CorrelationId;
use engine_shared::transform::Transform;
use engine_storage::global_state::StateReader;

use super::execution_effect::ExecutionEffect;
use super::op::Op;
use super::{error, CONV_RATE};

#[derive(Debug)]
pub enum ExecutionResult {
    /// An error condition that happened during execution
    Failure {
        error: error::Error,
        effect: ExecutionEffect,
        cost: u64,
    },
    /// Execution was finished successfully
    Success { effect: ExecutionEffect, cost: u64 },
}

impl ExecutionResult {
    /// Constructs [ExecutionResult::Failure] that has 0 cost and no effects.
<<<<<<< HEAD
    /// This is the case for failures that we can't (or don't want to) charge for,
    /// like `PreprocessingError`.
=======
    /// This is the case for failures that we can't (or don't want to) charge
    /// for, like `PreprocessingError` or `InvalidNonce`.
>>>>>>> 3c9e6f9e
    pub fn precondition_failure(error: error::Error) -> ExecutionResult {
        ExecutionResult::Failure {
            error,
            effect: Default::default(),
            cost: 0,
        }
    }

    pub fn is_success(&self) -> bool {
        match self {
            ExecutionResult::Failure { .. } => false,
            ExecutionResult::Success { .. } => true,
        }
    }

    pub fn is_failure(&self) -> bool {
        match self {
            ExecutionResult::Failure { .. } => true,
            ExecutionResult::Success { .. } => false,
        }
    }

    pub fn cost(&self) -> u64 {
        match self {
            ExecutionResult::Failure { cost, .. } => *cost,
            ExecutionResult::Success { cost, .. } => *cost,
        }
    }

    pub fn effect(&self) -> &ExecutionEffect {
        match self {
            ExecutionResult::Failure { effect, .. } => effect,
            ExecutionResult::Success { effect, .. } => effect,
        }
    }

    pub fn with_cost(self, cost: u64) -> Self {
        match self {
            ExecutionResult::Failure { error, effect, .. } => ExecutionResult::Failure {
                error,
                effect,
                cost,
            },
            ExecutionResult::Success { effect, .. } => ExecutionResult::Success { effect, cost },
        }
    }

    pub fn with_effect(self, effect: ExecutionEffect) -> Self {
        match self {
            ExecutionResult::Failure { error, cost, .. } => ExecutionResult::Failure {
                error,
                effect,
                cost,
            },
            ExecutionResult::Success { cost, .. } => ExecutionResult::Success { effect, cost },
        }
    }
}

#[derive(Debug, Copy, Clone, PartialEq, Eq)]
pub enum ExecutionResultBuilderError {
    MissingPaymentExecutionResult,
    MissingSessionExecutionResult,
    MissingFinalizeExecutionResult,
}

pub struct ExecutionResultBuilder {
    payment_execution_result: Option<ExecutionResult>,
    session_execution_result: Option<ExecutionResult>,
    finalize_execution_result: Option<ExecutionResult>,
}

impl Default for ExecutionResultBuilder {
    fn default() -> Self {
        ExecutionResultBuilder {
            payment_execution_result: None,
            session_execution_result: None,
            finalize_execution_result: None,
        }
    }
}

impl ExecutionResultBuilder {
    pub fn new() -> ExecutionResultBuilder {
        ExecutionResultBuilder::default()
    }

    pub fn set_payment_execution_result(&mut self, payment_result: ExecutionResult) -> &mut Self {
        self.payment_execution_result = Some(payment_result);
        self
    }

    pub fn set_session_execution_result(
        &mut self,
        session_execution_result: ExecutionResult,
    ) -> &mut ExecutionResultBuilder {
        self.session_execution_result = Some(session_execution_result);
        self
    }

    pub fn set_finalize_execution_result(
        &mut self,
        finalize_execution_result: ExecutionResult,
    ) -> &mut ExecutionResultBuilder {
        self.finalize_execution_result = Some(finalize_execution_result);
        self
    }

    pub fn total_cost(&self) -> u64 {
        let payment_cost = self
            .payment_execution_result
            .as_ref()
            .map(ExecutionResult::cost)
            .unwrap_or_default();
        let session_cost = self
            .session_execution_result
            .as_ref()
            .map(ExecutionResult::cost)
            .unwrap_or_default();
        payment_cost + session_cost
    }

    pub fn check_forced_transfer(
        &mut self,
        max_payment_cost: U512,
        account_main_purse_balance: U512,
        payment_purse_balance: U512,
        account_main_purse: Key,
        rewards_purse: Key,
    ) -> Option<ExecutionResult> {
        let payment_result = match self.payment_execution_result.as_ref() {
            Some(result) => result,
            None => return None,
        };
        let payment_result_cost = payment_result.cost();
        let payment_result_is_failure = payment_result.is_failure();

        // payment_code_spec_3_b_ii: if (balance of PoS pay purse) < (gas spent during
        // payment code execution) * conv_rate, no session
        let insufficient_balance_to_continue =
            payment_purse_balance < (payment_result_cost * CONV_RATE).into();

        // payment_code_spec_4: insufficient payment
        if !(insufficient_balance_to_continue || payment_result_is_failure) {
            return None;
        }

        let mut ops = HashMap::new();
        let mut transforms = HashMap::new();

        let new_balance = account_main_purse_balance - max_payment_cost;

        let account_main_purse_normalize = account_main_purse.normalize();
        let rewards_purse_normalize = rewards_purse.normalize();

        ops.insert(account_main_purse_normalize, Op::Write);
        transforms.insert(
            account_main_purse_normalize,
            Transform::Write(Value::UInt512(new_balance)),
        );

        ops.insert(rewards_purse_normalize, Op::Add);
        transforms.insert(
            rewards_purse_normalize,
            Transform::AddUInt512(max_payment_cost),
        );

        let error = error::Error::InsufficientPaymentError;
        let effect = ExecutionEffect::new(ops, transforms);
        let cost = (max_payment_cost / CONV_RATE).as_u64();

        Some(ExecutionResult::Failure {
            error,
            effect,
            cost,
        })
    }

    pub fn build<R: StateReader<Key, Value>>(
        self,
        reader: &R,
        correlation_id: CorrelationId,
    ) -> Result<ExecutionResult, ExecutionResultBuilderError> {
        let cost = self.total_cost();
        let mut ops = HashMap::new();
        let mut transforms = HashMap::new();

        let mut ret: ExecutionResult = ExecutionResult::Success {
            effect: Default::default(),
            cost,
        };

        match self.payment_execution_result {
            Some(result) => {
                if result.is_failure() {
                    return Ok(result);
                } else {
                    Self::add_effects(&mut ops, &mut transforms, result.effect());
                }
            }
            None => return Err(ExecutionResultBuilderError::MissingPaymentExecutionResult),
        };

        // session_code_spec_3: only include session exec effects if there is no session
        // exec error
        match self.session_execution_result {
            Some(result) => {
                if result.is_failure() {
                    ret = result.with_cost(cost);
                } else {
                    Self::add_effects(&mut ops, &mut transforms, result.effect());
                }
            }
            None => return Err(ExecutionResultBuilderError::MissingSessionExecutionResult),
        };

        match self.finalize_execution_result {
            Some(result) => {
                if result.is_failure() {
                    // payment_code_spec_5_a: FinalizationError should only ever be raised here
                    return Ok(ExecutionResult::precondition_failure(
                        error::Error::FinalizationError,
                    ));
                } else {
                    Self::add_effects(&mut ops, &mut transforms, result.effect());
                }
            }
            None => return Err(ExecutionResultBuilderError::MissingFinalizeExecutionResult),
        }

        // Remove redundant writes to allow more opportunity to commute
        let reduced_effect = Self::reduce_identity_writes(ops, transforms, reader, correlation_id);

        Ok(ret.with_effect(reduced_effect))
    }

    fn add_effects(
        ops: &mut HashMap<Key, Op>,
        transforms: &mut HashMap<Key, Transform>,
        effect: &ExecutionEffect,
    ) {
        for (k, op) in effect.ops.iter() {
            tracking_copy::utils::add(ops, *k, op.clone());
        }
        for (k, t) in effect.transforms.iter() {
            tracking_copy::utils::add(transforms, *k, t.clone());
        }
    }

    /// In the case we are writing the same value as was there originally,
    /// it is equivalent to having a `Transform::Identity` and `Op::Read`.
    /// This function makes that reduction before returning the `ExecutionEffect`.
    fn reduce_identity_writes<R: StateReader<Key, Value>>(
        mut ops: HashMap<Key, Op>,
        mut transforms: HashMap<Key, Transform>,
        reader: &R,
        correlation_id: CorrelationId,
    ) -> ExecutionEffect {
        let kvs: Vec<(Key, Value)> = transforms
            .keys()
            .filter_map(|k| match transforms.get(k) {
                Some(Transform::Write(_)) => reader
                    .read(correlation_id, k)
                    .ok()
                    .and_then(|maybe_v| maybe_v.map(|v| (*k, v.clone()))),
                _ => None,
            })
            .collect();

        for (k, old_value) in kvs {
            if let Some(Transform::Write(new_value)) = transforms.remove(&k) {
                if new_value == old_value {
                    transforms.insert(k, Transform::Identity);
                    ops.insert(k, Op::Read);
                } else {
                    transforms.insert(k, Transform::Write(new_value));
                }
            }
        }

        ExecutionEffect::new(ops, transforms)
    }
}<|MERGE_RESOLUTION|>--- conflicted
+++ resolved
@@ -26,13 +26,8 @@
 
 impl ExecutionResult {
     /// Constructs [ExecutionResult::Failure] that has 0 cost and no effects.
-<<<<<<< HEAD
-    /// This is the case for failures that we can't (or don't want to) charge for,
-    /// like `PreprocessingError`.
-=======
     /// This is the case for failures that we can't (or don't want to) charge
     /// for, like `PreprocessingError` or `InvalidNonce`.
->>>>>>> 3c9e6f9e
     pub fn precondition_failure(error: error::Error) -> ExecutionResult {
         ExecutionResult::Failure {
             error,
