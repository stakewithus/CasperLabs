--- conflicted
+++ resolved
@@ -16,12 +16,9 @@
     "test-contracts/transfer-to-account-02",
     "test-contracts/local-state",
     "test-contracts/known-urefs",
-<<<<<<< HEAD
     "test-contracts/ee-441-rng-state",
     "test-contracts/ee-441-rng-state-call",
-=======
     "test-contracts/get-caller",
     "test-contracts/get-caller-subcall",
->>>>>>> db6b2f19
     "wasm-prep",
 ]